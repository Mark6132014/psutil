/*
 * Copyright (c) 2009, Giampaolo Rodola'. All rights reserved.
 * Use of this source code is governed by a BSD-style license that can be
 * found in the LICENSE file.
 *
 * OS X platform-specific module methods for _psutil_osx
 */

#include <Python.h>
#include <assert.h>
#include <errno.h>
#include <stdbool.h>
#include <stdlib.h>
#include <stdio.h>
#include <utmpx.h>
#include <sys/sysctl.h>
#include <sys/vmmeter.h>
#include <libproc.h>
#include <sys/proc_info.h>
#include <netinet/tcp_fsm.h>
#include <arpa/inet.h>
#include <net/if_dl.h>
#include <pwd.h>

#include <mach/mach.h>
#include <mach/task.h>
#include <mach/mach_init.h>
#include <mach/host_info.h>
#include <mach/mach_host.h>
#include <mach/mach_traps.h>
#include <mach/mach_vm.h>
#include <mach/shared_region.h>

#include <mach-o/loader.h>

#include <CoreFoundation/CoreFoundation.h>
#include <IOKit/IOKitLib.h>
#include <IOKit/storage/IOBlockStorageDriver.h>
#include <IOKit/storage/IOMedia.h>
#include <IOKit/IOBSD.h>

#include "_psutil_common.h"
#include "arch/osx/process_info.h"


#define PSUTIL_TV2DOUBLE(t) ((t).tv_sec + (t).tv_usec / 1000000.0)


/*
 * A wrapper around host_statistics() invoked with HOST_VM_INFO.
 */
int
psutil_sys_vminfo(vm_statistics_data_t *vmstat) {
    kern_return_t ret;
    mach_msg_type_number_t count = sizeof(*vmstat) / sizeof(integer_t);
    mach_port_t mport = mach_host_self();

    ret = host_statistics(mport, HOST_VM_INFO, (host_info_t)vmstat, &count);
    if (ret != KERN_SUCCESS) {
        PyErr_Format(
            PyExc_RuntimeError,
            "host_statistics(HOST_VM_INFO) syscall failed: %s",
            mach_error_string(ret));
        return 0;
    }
    mach_port_deallocate(mach_task_self(), mport);
    return 1;
}


/*
 * Return a Python list of all the PIDs running on the system.
 */
static PyObject *
psutil_pids(PyObject *self, PyObject *args) {
    kinfo_proc *proclist = NULL;
    kinfo_proc *orig_address = NULL;
    size_t num_processes;
    size_t idx;
    PyObject *py_pid = NULL;
    PyObject *py_retlist = PyList_New(0);

    if (py_retlist == NULL)
        return NULL;

    if (psutil_get_proc_list(&proclist, &num_processes) != 0) {
        if (errno != 0) {
            PyErr_SetFromErrno(PyExc_OSError);
        }
        else {
            PyErr_SetString(PyExc_RuntimeError,
                            "failed to retrieve process list");
        }
        goto error;
    }

    if (num_processes > 0) {
        // save the address of proclist so we can free it later
        orig_address = proclist;
        for (idx = 0; idx < num_processes; idx++) {
            py_pid = Py_BuildValue("i", proclist->kp_proc.p_pid);
            if (! py_pid)
                goto error;
            if (PyList_Append(py_retlist, py_pid))
                goto error;
            Py_DECREF(py_pid);
            proclist++;
        }
        free(orig_address);
    }
    return py_retlist;

error:
    Py_XDECREF(py_pid);
    Py_DECREF(py_retlist);
    if (orig_address != NULL)
        free(orig_address);
    return NULL;
}


/*
 * Return multiple process info as a Python tuple in one shot by
 * using sysctl() and filling up a kinfo_proc struct.
 * It should be possible to do this for all processes without
 * getting incurring into permission (EPERM) issues.
 */
static PyObject *
psutil_proc_kinfo_oneshot(PyObject *self, PyObject *args) {
    long pid;
    struct kinfo_proc kp;
    PyObject *py_name;

    if (! PyArg_ParseTuple(args, "l", &pid))
        return NULL;
    if (psutil_get_kinfo_proc(pid, &kp) == -1)
        return NULL;

#if PY_MAJOR_VERSION >= 3
    py_name = PyUnicode_DecodeFSDefault(kp.kp_proc.p_comm);
#else
    py_name = Py_BuildValue("s", kp.kp_proc.p_comm);
#endif
    if (! py_name) {
        // Likely a decoding error. We don't want to fail the whole
        // operation. The python module may retry with proc_name().
        PyErr_Clear();
        py_name = Py_None;
    }

    return Py_BuildValue(
        "lllllllidiO",
        (long)kp.kp_eproc.e_ppid,                  // (long) ppid
        (long)kp.kp_eproc.e_pcred.p_ruid,          // (long) real uid
        (long)kp.kp_eproc.e_ucred.cr_uid,          // (long) effective uid
        (long)kp.kp_eproc.e_pcred.p_svuid,         // (long) saved uid
        (long)kp.kp_eproc.e_pcred.p_rgid,          // (long) real gid
        (long)kp.kp_eproc.e_ucred.cr_groups[0],    // (long) effective gid
        (long)kp.kp_eproc.e_pcred.p_svgid,         // (long) saved gid
        kp.kp_eproc.e_tdev,                        // (int) tty nr
        PSUTIL_TV2DOUBLE(kp.kp_proc.p_starttime),  // (double) create time
        (int)kp.kp_proc.p_stat,                    // (int) status
        py_name                                    // (pystr) name
    );
}


/*
 * Return multiple process info as a Python tuple in one shot by
 * using proc_pidinfo(PROC_PIDTASKINFO) and filling a proc_taskinfo
 * struct.
 * Contrarily from proc_kinfo above this function will return EACCES
 * for PIDs owned by another user.
 */
static PyObject *
psutil_proc_pidtaskinfo_oneshot(PyObject *self, PyObject *args) {
    long pid;
    struct proc_taskinfo pti;

    if (! PyArg_ParseTuple(args, "l", &pid))
        return NULL;
    if (psutil_proc_pidinfo(pid, PROC_PIDTASKINFO, 0, &pti, sizeof(pti)) <= 0)
        return NULL;

    return Py_BuildValue(
        "(ddKKkkkk)",
        (float)pti.pti_total_user / 1000000000.0,     // (float) cpu user time
        (float)pti.pti_total_system / 1000000000.0,   // (float) cpu sys time
        // Note about memory: determining other mem stats on OSX is a mess:
        // http://www.opensource.apple.com/source/top/top-67/libtop.c?txt
        // I just give up.
        // struct proc_regioninfo pri;
        // psutil_proc_pidinfo(pid, PROC_PIDREGIONINFO, 0, &pri, sizeof(pri))
        pti.pti_resident_size,  // (uns long long) rss
        pti.pti_virtual_size,   // (uns long long) vms
        pti.pti_faults,         // (uns long) number of page faults (pages)
        pti.pti_pageins,        // (uns long) number of actual pageins (pages)
        pti.pti_threadnum,      // (uns long) num threads
        // Unvoluntary value seems not to be available;
        // pti.pti_csw probably refers to the sum of the two;
        // getrusage() numbers seems to confirm this theory.
        pti.pti_csw             // (uns long) voluntary ctx switches
    );
}


/*
 * Return process name from kinfo_proc as a Python string.
 */
static PyObject *
psutil_proc_name(PyObject *self, PyObject *args) {
    long pid;
    struct kinfo_proc kp;

    if (! PyArg_ParseTuple(args, "l", &pid))
        return NULL;
    if (psutil_get_kinfo_proc(pid, &kp) == -1)
        return NULL;
#if PY_MAJOR_VERSION >= 3
    return PyUnicode_DecodeFSDefault(kp.kp_proc.p_comm);
#else
    return Py_BuildValue("s", kp.kp_proc.p_comm);
#endif
}


/*
 * Return process current working directory.
 */
static PyObject *
psutil_proc_cwd(PyObject *self, PyObject *args) {
    long pid;
    struct proc_vnodepathinfo pathinfo;

    if (! PyArg_ParseTuple(args, "l", &pid))
        return NULL;

    if (psutil_proc_pidinfo(
            pid, PROC_PIDVNODEPATHINFO, 0, &pathinfo, sizeof(pathinfo)) <= 0)
    {
        return NULL;
    }

#if PY_MAJOR_VERSION >= 3
    return PyUnicode_DecodeFSDefault(pathinfo.pvi_cdir.vip_path);
#else
    return Py_BuildValue("s", pathinfo.pvi_cdir.vip_path);
#endif
}


/*
 * Return path of the process executable.
 */
static PyObject *
psutil_proc_exe(PyObject *self, PyObject *args) {
    long pid;
    char buf[PATH_MAX];
    int ret;

    if (! PyArg_ParseTuple(args, "l", &pid))
        return NULL;
    errno = 0;
    ret = proc_pidpath((pid_t)pid, &buf, sizeof(buf));
    if (ret == 0) {
        if (pid == 0)
            AccessDenied();
        else
            psutil_raise_for_pid(pid, "proc_pidpath() syscall failed");
        return NULL;
    }
#if PY_MAJOR_VERSION >= 3
    return PyUnicode_DecodeFSDefault(buf);
#else
    return Py_BuildValue("s", buf);
#endif
}


/*
 * Return process cmdline as a Python list of cmdline arguments.
 */
static PyObject *
psutil_proc_cmdline(PyObject *self, PyObject *args) {
    long pid;
    PyObject *py_retlist = NULL;

    if (! PyArg_ParseTuple(args, "l", &pid))
        return NULL;

    // get the commandline, defined in arch/osx/process_info.c
    py_retlist = psutil_get_cmdline(pid);
    return py_retlist;
}


/*
 * Return process environment as a Python string.
 */
static PyObject *
psutil_proc_environ(PyObject *self, PyObject *args) {
    long pid;
    PyObject *py_retdict = NULL;

    if (! PyArg_ParseTuple(args, "l", &pid))
        return NULL;

    // get the environment block, defined in arch/osx/process_info.c
    py_retdict = psutil_get_environ(pid);
    return py_retdict;
}


/*
 * Return a list of tuples for every process memory maps.
 * 'procstat' cmdline utility has been used as an example.
 */
static PyObject *
psutil_proc_memory_maps(PyObject *self, PyObject *args) {
    char buf[PATH_MAX];
    char addr_str[34];
    char perms[8];
    int pagesize = getpagesize();
    long pid;
    kern_return_t err = KERN_SUCCESS;
    mach_port_t task = MACH_PORT_NULL;
    uint32_t depth = 1;
    vm_address_t address = 0;
    vm_size_t size = 0;

    PyObject *py_tuple = NULL;
    PyObject *py_list = PyList_New(0);

    if (py_list == NULL)
        return NULL;

    if (! PyArg_ParseTuple(args, "l", &pid))
        goto error;

    err = task_for_pid(mach_task_self(), (pid_t)pid, &task);
    if (err != KERN_SUCCESS) {
        if (psutil_pid_exists(pid) == 0)
            NoSuchProcess();
        else
            AccessDenied();
        goto error;
    }

    while (1) {
        py_tuple = NULL;
        struct vm_region_submap_info_64 info;
        mach_msg_type_number_t count = VM_REGION_SUBMAP_INFO_COUNT_64;

        err = vm_region_recurse_64(task, &address, &size, &depth,
                                   (vm_region_info_64_t)&info, &count);
        if (err == KERN_INVALID_ADDRESS)
            break;
        if (info.is_submap) {
            depth++;
        }
        else {
            // Free/Reset the char[]s to avoid weird paths
            memset(buf, 0, sizeof(buf));
            memset(addr_str, 0, sizeof(addr_str));
            memset(perms, 0, sizeof(perms));

            sprintf(addr_str,
                    "%016lx-%016lx",
                    (long unsigned int)address,
                    (long unsigned int)address + size);
            sprintf(perms, "%c%c%c/%c%c%c",
                    (info.protection & VM_PROT_READ) ? 'r' : '-',
                    (info.protection & VM_PROT_WRITE) ? 'w' : '-',
                    (info.protection & VM_PROT_EXECUTE) ? 'x' : '-',
                    (info.max_protection & VM_PROT_READ) ? 'r' : '-',
                    (info.max_protection & VM_PROT_WRITE) ? 'w' : '-',
                    (info.max_protection & VM_PROT_EXECUTE) ? 'x' : '-');

            // proc_regionfilename() return value seems meaningless
            // so we do what we can in order to not continue in case
            // of error.
            errno = 0;
            proc_regionfilename((pid_t)pid, address, buf, sizeof(buf));
            if ((errno != 0) || ((sizeof(buf)) <= 0)) {
                psutil_raise_for_pid(
                    pid, "proc_regionfilename() syscall failed");
                goto error;
            }

            if (info.share_mode == SM_COW && info.ref_count == 1) {
                // Treat single reference SM_COW as SM_PRIVATE
                info.share_mode = SM_PRIVATE;
            }

            if (strlen(buf) == 0) {
                switch (info.share_mode) {
// #ifdef SM_LARGE_PAGE
                    // case SM_LARGE_PAGE:
                        // Treat SM_LARGE_PAGE the same as SM_PRIVATE
                        // since they are not shareable and are wired.
// #endif
                    case SM_COW:
                        strcpy(buf, "[cow]");
                        break;
                    case SM_PRIVATE:
                        strcpy(buf, "[prv]");
                        break;
                    case SM_EMPTY:
                        strcpy(buf, "[nul]");
                        break;
                    case SM_SHARED:
                    case SM_TRUESHARED:
                        strcpy(buf, "[shm]");
                        break;
                    case SM_PRIVATE_ALIASED:
                        strcpy(buf, "[ali]");
                        break;
                    case SM_SHARED_ALIASED:
                        strcpy(buf, "[s/a]");
                        break;
                    default:
                        strcpy(buf, "[???]");
                }
            }

            py_tuple = Py_BuildValue(
                "sssIIIIIH",
                addr_str,                                 // "start-end"address
                perms,                                    // "rwx" permissions
                buf,                                      // path
                info.pages_resident * pagesize,           // rss
                info.pages_shared_now_private * pagesize, // private
                info.pages_swapped_out * pagesize,        // swapped
                info.pages_dirtied * pagesize,            // dirtied
                info.ref_count,                           // ref count
                info.shadow_depth                         // shadow depth
            );
            if (!py_tuple)
                goto error;
            if (PyList_Append(py_list, py_tuple))
                goto error;
            Py_DECREF(py_tuple);
        }

        // increment address for the next map/file
        address += size;
    }

    if (task != MACH_PORT_NULL)
        mach_port_deallocate(mach_task_self(), task);

    return py_list;

error:
    if (task != MACH_PORT_NULL)
        mach_port_deallocate(mach_task_self(), task);
    Py_XDECREF(py_tuple);
    Py_DECREF(py_list);
    return NULL;
}


/*
 * Return the number of logical CPUs in the system.
 * XXX this could be shared with BSD.
 */
static PyObject *
psutil_cpu_count_logical(PyObject *self, PyObject *args) {
    /*
    int mib[2];
    int ncpu;
    size_t len;
    mib[0] = CTL_HW;
    mib[1] = HW_NCPU;
    len = sizeof(ncpu);

    if (sysctl(mib, 2, &ncpu, &len, NULL, 0) == -1)
        Py_RETURN_NONE;  // mimic os.cpu_count()
    else
        return Py_BuildValue("i", ncpu);
    */
    int num;
    size_t size = sizeof(int);

    if (sysctlbyname("hw.logicalcpu", &num, &size, NULL, 2))
        Py_RETURN_NONE;  // mimic os.cpu_count()
    else
        return Py_BuildValue("i", num);
}


/*
 * Return the number of physical CPUs in the system.
 */
static PyObject *
psutil_cpu_count_phys(PyObject *self, PyObject *args) {
    int num;
    size_t size = sizeof(int);

    if (sysctlbyname("hw.physicalcpu", &num, &size, NULL, 0))
        Py_RETURN_NONE;  // mimic os.cpu_count()
    else
        return Py_BuildValue("i", num);
}


/*
 * Indicates if the given virtual address on the given architecture is in the
 * shared VM region.
 */
bool
psutil_in_shared_region(mach_vm_address_t addr, cpu_type_t type) {
    mach_vm_address_t base;
    mach_vm_address_t size;

    switch (type) {
        case CPU_TYPE_ARM:
            base = SHARED_REGION_BASE_ARM;
            size = SHARED_REGION_SIZE_ARM;
            break;
        case CPU_TYPE_I386:
            base = SHARED_REGION_BASE_I386;
            size = SHARED_REGION_SIZE_I386;
            break;
        case CPU_TYPE_X86_64:
            base = SHARED_REGION_BASE_X86_64;
            size = SHARED_REGION_SIZE_X86_64;
            break;
        default:
            return false;
    }

    return base <= addr && addr < (base + size);
}


/*
 * Returns the USS (unique set size) of the process. Reference:
 * https://dxr.mozilla.org/mozilla-central/source/xpcom/base/
 *     nsMemoryReporterManager.cpp
 */
static PyObject *
psutil_proc_memory_uss(PyObject *self, PyObject *args) {
    long pid;
    int err;
    size_t len;
    cpu_type_t cpu_type;
    size_t private_pages = 0;
    mach_vm_size_t size = 0;
    mach_msg_type_number_t info_count = VM_REGION_TOP_INFO_COUNT;
    kern_return_t kr;
    vm_size_t page_size;
    mach_vm_address_t addr = MACH_VM_MIN_ADDRESS;
    mach_port_t task = MACH_PORT_NULL;
    vm_region_top_info_data_t info;
    mach_port_t object_name;

    if (! PyArg_ParseTuple(args, "l", &pid))
        return NULL;

    err = task_for_pid(mach_task_self(), (pid_t)pid, &task);
    if (err != KERN_SUCCESS) {
        if (psutil_pid_exists(pid) == 0)
            NoSuchProcess();
        else
            AccessDenied();
        return NULL;
    }

    len = sizeof(cpu_type);
    if (sysctlbyname("sysctl.proc_cputype", &cpu_type, &len, NULL, 0) != 0) {
        PyErr_SetFromErrno(PyExc_OSError);
        return NULL;
    }

    // Roughly based on libtop_update_vm_regions in
    // http://www.opensource.apple.com/source/top/top-100.1.2/libtop.c
    for (addr = 0; ; addr += size) {
        kr = mach_vm_region(
            task, &addr, &size, VM_REGION_TOP_INFO, (vm_region_info_t)&info,
            &info_count, &object_name);
        if (kr == KERN_INVALID_ADDRESS) {
            // Done iterating VM regions.
            break;
        }
        else if (kr != KERN_SUCCESS) {
            PyErr_Format(
                PyExc_RuntimeError,
                "mach_vm_region(VM_REGION_TOP_INFO) syscall failed");
            return NULL;
        }

        if (psutil_in_shared_region(addr, cpu_type) &&
                info.share_mode != SM_PRIVATE) {
            continue;
        }

        switch (info.share_mode) {
#ifdef SM_LARGE_PAGE
            case SM_LARGE_PAGE:
                // NB: Large pages are not shareable and always resident.
#endif
            case SM_PRIVATE:
                private_pages += info.private_pages_resident;
                private_pages += info.shared_pages_resident;
                break;
            case SM_COW:
                private_pages += info.private_pages_resident;
                if (info.ref_count == 1) {
                    // Treat copy-on-write pages as private if they only
                    // have one reference.
                    private_pages += info.shared_pages_resident;
                }
                break;
            case SM_SHARED:
            default:
                break;
        }
    }

    mach_port_deallocate(mach_task_self(), task);

    if (host_page_size(mach_host_self(), &page_size) != KERN_SUCCESS)
        page_size = PAGE_SIZE;

    return Py_BuildValue("K", private_pages * page_size);
}


/*
<<<<<<< HEAD
 * Return system virtual memory stats
=======
 * Return number of threads used by process as a Python integer.
 */
static PyObject *
psutil_proc_num_threads(PyObject *self, PyObject *args) {
    long pid;
    struct proc_taskinfo pti;

    if (! PyArg_ParseTuple(args, "l", &pid))
        return NULL;
    if (psutil_proc_pidinfo(pid, PROC_PIDTASKINFO, 0, &pti, sizeof(pti)) <= 0)
        return NULL;
    return Py_BuildValue("k", pti.pti_threadnum);
}


/*
 * Return the number of context switches performed by process.
 */
static PyObject *
psutil_proc_num_ctx_switches(PyObject *self, PyObject *args) {
    long pid;
    struct proc_taskinfo pti;

    if (! PyArg_ParseTuple(args, "l", &pid))
        return NULL;
    if (psutil_proc_pidinfo(pid, PROC_PIDTASKINFO, 0, &pti, sizeof(pti)) <= 0)
        return NULL;
    // unvoluntary value seems not to be available;
    // pti.pti_csw probably refers to the sum of the two (getrusage()
    // numbers seems to confirm this theory).
    return Py_BuildValue("ki", pti.pti_csw, 0);
}


/*
 * Return system virtual memory stats.
 * See:
 * http://opensource.apple.com/source/system_cmds/system_cmds-498.2/
 *     vm_stat.tproj/vm_stat.c
>>>>>>> 55dcd020
 */
static PyObject *
psutil_virtual_mem(PyObject *self, PyObject *args) {
    int      mib[2];
    uint64_t total;
    size_t   len = sizeof(total);
    vm_statistics_data_t vm;
    int pagesize = getpagesize();
    // physical mem
    mib[0] = CTL_HW;
    mib[1] = HW_MEMSIZE;

    // This is also available as sysctlbyname("hw.memsize").
    if (sysctl(mib, 2, &total, &len, NULL, 0)) {
        if (errno != 0)
            PyErr_SetFromErrno(PyExc_OSError);
        else
            PyErr_Format(
                PyExc_RuntimeError, "sysctl(HW_MEMSIZE) syscall failed");
        return NULL;
    }

    // vm
    if (!psutil_sys_vminfo(&vm))
        return NULL;

    return Py_BuildValue(
        "KKKKK",
        total,
        (unsigned long long) vm.active_count * pagesize,
        (unsigned long long) vm.inactive_count * pagesize,
        (unsigned long long) vm.wire_count * pagesize,
        // this is how vm_stat cmd does it
        (unsigned long long) (vm.free_count - vm.speculative_count) * pagesize
    );
}


/*
 * Return stats about swap memory.
 */
static PyObject *
psutil_swap_mem(PyObject *self, PyObject *args) {
    int mib[2];
    size_t size;
    struct xsw_usage totals;
    vm_statistics_data_t vmstat;
    int pagesize = getpagesize();

    mib[0] = CTL_VM;
    mib[1] = VM_SWAPUSAGE;
    size = sizeof(totals);
    if (sysctl(mib, 2, &totals, &size, NULL, 0) == -1) {
        if (errno != 0)
            PyErr_SetFromErrno(PyExc_OSError);
        else
            PyErr_Format(
                PyExc_RuntimeError, "sysctl(VM_SWAPUSAGE) syscall failed");
        return NULL;
    }
    if (!psutil_sys_vminfo(&vmstat))
        return NULL;

    return Py_BuildValue(
        "LLLKK",
        totals.xsu_total,
        totals.xsu_used,
        totals.xsu_avail,
        (unsigned long long)vmstat.pageins * pagesize,
        (unsigned long long)vmstat.pageouts * pagesize);
}


/*
 * Return a Python tuple representing user, kernel and idle CPU times
 */
static PyObject *
psutil_cpu_times(PyObject *self, PyObject *args) {
    mach_msg_type_number_t count = HOST_CPU_LOAD_INFO_COUNT;
    kern_return_t error;
    host_cpu_load_info_data_t r_load;

    mach_port_t host_port = mach_host_self();
    error = host_statistics(host_port, HOST_CPU_LOAD_INFO,
                            (host_info_t)&r_load, &count);
    if (error != KERN_SUCCESS) {
        return PyErr_Format(
            PyExc_RuntimeError,
            "host_statistics(HOST_CPU_LOAD_INFO) syscall failed: %s",
            mach_error_string(error));
    }
    mach_port_deallocate(mach_task_self(), host_port);

    return Py_BuildValue(
        "(dddd)",
        (double)r_load.cpu_ticks[CPU_STATE_USER] / CLK_TCK,
        (double)r_load.cpu_ticks[CPU_STATE_NICE] / CLK_TCK,
        (double)r_load.cpu_ticks[CPU_STATE_SYSTEM] / CLK_TCK,
        (double)r_load.cpu_ticks[CPU_STATE_IDLE] / CLK_TCK
    );
}


/*
 * Return a Python list of tuple representing per-cpu times
 */
static PyObject *
psutil_per_cpu_times(PyObject *self, PyObject *args) {
    natural_t cpu_count;
    natural_t i;
    processor_info_array_t info_array;
    mach_msg_type_number_t info_count;
    kern_return_t error;
    processor_cpu_load_info_data_t *cpu_load_info = NULL;
    int ret;
    PyObject *py_retlist = PyList_New(0);
    PyObject *py_cputime = NULL;

    if (py_retlist == NULL)
        return NULL;

    mach_port_t host_port = mach_host_self();
    error = host_processor_info(host_port, PROCESSOR_CPU_LOAD_INFO,
                                &cpu_count, &info_array, &info_count);
    if (error != KERN_SUCCESS) {
        PyErr_Format(
            PyExc_RuntimeError,
            "host_processor_info(PROCESSOR_CPU_LOAD_INFO) syscall failed: %s",
             mach_error_string(error));
        goto error;
    }
    mach_port_deallocate(mach_task_self(), host_port);

    cpu_load_info = (processor_cpu_load_info_data_t *) info_array;

    for (i = 0; i < cpu_count; i++) {
        py_cputime = Py_BuildValue(
            "(dddd)",
            (double)cpu_load_info[i].cpu_ticks[CPU_STATE_USER] / CLK_TCK,
            (double)cpu_load_info[i].cpu_ticks[CPU_STATE_NICE] / CLK_TCK,
            (double)cpu_load_info[i].cpu_ticks[CPU_STATE_SYSTEM] / CLK_TCK,
            (double)cpu_load_info[i].cpu_ticks[CPU_STATE_IDLE] / CLK_TCK
        );
        if (!py_cputime)
            goto error;
        if (PyList_Append(py_retlist, py_cputime))
            goto error;
        Py_DECREF(py_cputime);
    }

    ret = vm_deallocate(mach_task_self(), (vm_address_t)info_array,
                        info_count * sizeof(int));
    if (ret != KERN_SUCCESS)
        PyErr_WarnEx(PyExc_RuntimeWarning, "vm_deallocate() failed", 2);
    return py_retlist;

error:
    Py_XDECREF(py_cputime);
    Py_DECREF(py_retlist);
    if (cpu_load_info != NULL) {
        ret = vm_deallocate(mach_task_self(), (vm_address_t)info_array,
                            info_count * sizeof(int));
        if (ret != KERN_SUCCESS)
            PyErr_WarnEx(PyExc_RuntimeWarning, "vm_deallocate() failed", 2);
    }
    return NULL;
}


/*
 * Return a Python float indicating the system boot time expressed in
 * seconds since the epoch.
 */
static PyObject *
psutil_boot_time(PyObject *self, PyObject *args) {
    // fetch sysctl "kern.boottime"
    static int request[2] = { CTL_KERN, KERN_BOOTTIME };
    struct timeval result;
    size_t result_len = sizeof result;
    time_t boot_time = 0;

    if (sysctl(request, 2, &result, &result_len, NULL, 0) == -1) {
        PyErr_SetFromErrno(PyExc_OSError);
        return NULL;
    }
    boot_time = result.tv_sec;
    return Py_BuildValue("f", (float)boot_time);
}


/*
 * Return a list of tuples including device, mount point and fs type
 * for all partitions mounted on the system.
 */
static PyObject *
psutil_disk_partitions(PyObject *self, PyObject *args) {
    int num;
    int i;
    int len;
    uint64_t flags;
    char opts[400];
    struct statfs *fs = NULL;
    PyObject *py_retlist = PyList_New(0);
    PyObject *py_tuple = NULL;

    if (py_retlist == NULL)
        return NULL;

    // get the number of mount points
    Py_BEGIN_ALLOW_THREADS
    num = getfsstat(NULL, 0, MNT_NOWAIT);
    Py_END_ALLOW_THREADS
    if (num == -1) {
        PyErr_SetFromErrno(PyExc_OSError);
        goto error;
    }

    len = sizeof(*fs) * num;
    fs = malloc(len);
    if (fs == NULL) {
        PyErr_NoMemory();
        goto error;
    }

    Py_BEGIN_ALLOW_THREADS
    num = getfsstat(fs, len, MNT_NOWAIT);
    Py_END_ALLOW_THREADS
    if (num == -1) {
        PyErr_SetFromErrno(PyExc_OSError);
        goto error;
    }

    for (i = 0; i < num; i++) {
        opts[0] = 0;
        flags = fs[i].f_flags;

        // see sys/mount.h
        if (flags & MNT_RDONLY)
            strlcat(opts, "ro", sizeof(opts));
        else
            strlcat(opts, "rw", sizeof(opts));
        if (flags & MNT_SYNCHRONOUS)
            strlcat(opts, ",sync", sizeof(opts));
        if (flags & MNT_NOEXEC)
            strlcat(opts, ",noexec", sizeof(opts));
        if (flags & MNT_NOSUID)
            strlcat(opts, ",nosuid", sizeof(opts));
        if (flags & MNT_UNION)
            strlcat(opts, ",union", sizeof(opts));
        if (flags & MNT_ASYNC)
            strlcat(opts, ",async", sizeof(opts));
        if (flags & MNT_EXPORTED)
            strlcat(opts, ",exported", sizeof(opts));
        if (flags & MNT_QUARANTINE)
            strlcat(opts, ",quarantine", sizeof(opts));
        if (flags & MNT_LOCAL)
            strlcat(opts, ",local", sizeof(opts));
        if (flags & MNT_QUOTA)
            strlcat(opts, ",quota", sizeof(opts));
        if (flags & MNT_ROOTFS)
            strlcat(opts, ",rootfs", sizeof(opts));
        if (flags & MNT_DOVOLFS)
            strlcat(opts, ",dovolfs", sizeof(opts));
        if (flags & MNT_DONTBROWSE)
            strlcat(opts, ",dontbrowse", sizeof(opts));
        if (flags & MNT_IGNORE_OWNERSHIP)
            strlcat(opts, ",ignore-ownership", sizeof(opts));
        if (flags & MNT_AUTOMOUNTED)
            strlcat(opts, ",automounted", sizeof(opts));
        if (flags & MNT_JOURNALED)
            strlcat(opts, ",journaled", sizeof(opts));
        if (flags & MNT_NOUSERXATTR)
            strlcat(opts, ",nouserxattr", sizeof(opts));
        if (flags & MNT_DEFWRITE)
            strlcat(opts, ",defwrite", sizeof(opts));
        if (flags & MNT_MULTILABEL)
            strlcat(opts, ",multilabel", sizeof(opts));
        if (flags & MNT_NOATIME)
            strlcat(opts, ",noatime", sizeof(opts));
        if (flags & MNT_UPDATE)
            strlcat(opts, ",update", sizeof(opts));
        if (flags & MNT_RELOAD)
            strlcat(opts, ",reload", sizeof(opts));
        if (flags & MNT_FORCE)
            strlcat(opts, ",force", sizeof(opts));
        if (flags & MNT_CMDFLAGS)
            strlcat(opts, ",cmdflags", sizeof(opts));

        py_tuple = Py_BuildValue(
            "(ssss)", fs[i].f_mntfromname,  // device
            fs[i].f_mntonname,    // mount point
            fs[i].f_fstypename,   // fs type
            opts);                // options
        if (!py_tuple)
            goto error;
        if (PyList_Append(py_retlist, py_tuple))
            goto error;
        Py_DECREF(py_tuple);
    }

    free(fs);
    return py_retlist;

error:
    Py_XDECREF(py_tuple);
    Py_DECREF(py_retlist);
    if (fs != NULL)
        free(fs);
    return NULL;
}


/*
 * Return process threads
 */
static PyObject *
psutil_proc_threads(PyObject *self, PyObject *args) {
    long pid;
    int err, ret;
    kern_return_t kr;
    unsigned int info_count = TASK_BASIC_INFO_COUNT;
    mach_port_t task = MACH_PORT_NULL;
    struct task_basic_info tasks_info;
    thread_act_port_array_t thread_list = NULL;
    thread_info_data_t thinfo_basic;
    thread_basic_info_t basic_info_th;
    mach_msg_type_number_t thread_count, thread_info_count, j;

    PyObject *py_tuple = NULL;
    PyObject *py_retlist = PyList_New(0);

    if (py_retlist == NULL)
        return NULL;

    // the argument passed should be a process id
    if (! PyArg_ParseTuple(args, "l", &pid))
        goto error;

    // task_for_pid() requires special privileges
    err = task_for_pid(mach_task_self(), (pid_t)pid, &task);
    if (err != KERN_SUCCESS) {
        if (psutil_pid_exists(pid) == 0)
            NoSuchProcess();
        else
            AccessDenied();
        goto error;
    }

    info_count = TASK_BASIC_INFO_COUNT;
    err = task_info(task, TASK_BASIC_INFO, (task_info_t)&tasks_info,
                    &info_count);
    if (err != KERN_SUCCESS) {
        // errcode 4 is "invalid argument" (access denied)
        if (err == 4) {
            AccessDenied();
        }
        else {
            // otherwise throw a runtime error with appropriate error code
            PyErr_Format(PyExc_RuntimeError,
                         "task_info(TASK_BASIC_INFO) syscall failed");
        }
        goto error;
    }

    err = task_threads(task, &thread_list, &thread_count);
    if (err != KERN_SUCCESS) {
        PyErr_Format(PyExc_RuntimeError, "task_threads() syscall failed");
        goto error;
    }

    for (j = 0; j < thread_count; j++) {
        py_tuple = NULL;
        thread_info_count = THREAD_INFO_MAX;
        kr = thread_info(thread_list[j], THREAD_BASIC_INFO,
                         (thread_info_t)thinfo_basic, &thread_info_count);
        if (kr != KERN_SUCCESS) {
            PyErr_Format(PyExc_RuntimeError,
                         "thread_info(THREAD_BASIC_INFO) syscall failed");
            goto error;
        }

        basic_info_th = (thread_basic_info_t)thinfo_basic;
        py_tuple = Py_BuildValue(
            "Iff",
            j + 1,
            (float)basic_info_th->user_time.microseconds / 1000000.0,
            (float)basic_info_th->system_time.microseconds / 1000000.0
        );
        if (!py_tuple)
            goto error;
        if (PyList_Append(py_retlist, py_tuple))
            goto error;
        Py_DECREF(py_tuple);
    }

    ret = vm_deallocate(task, (vm_address_t)thread_list,
                        thread_count * sizeof(int));
    if (ret != KERN_SUCCESS)
        PyErr_WarnEx(PyExc_RuntimeWarning, "vm_deallocate() failed", 2);

    mach_port_deallocate(mach_task_self(), task);

    return py_retlist;

error:
    if (task != MACH_PORT_NULL)
        mach_port_deallocate(mach_task_self(), task);
    Py_XDECREF(py_tuple);
    Py_DECREF(py_retlist);
    if (thread_list != NULL) {
        ret = vm_deallocate(task, (vm_address_t)thread_list,
                            thread_count * sizeof(int));
        if (ret != KERN_SUCCESS)
            PyErr_WarnEx(PyExc_RuntimeWarning, "vm_deallocate() failed", 2);
    }
    return NULL;
}


/*
 * Return process open files as a Python tuple.
 * References:
 * - lsof source code: http://goo.gl/SYW79 and http://goo.gl/m78fd
 * - /usr/include/sys/proc_info.h
 */
static PyObject *
psutil_proc_open_files(PyObject *self, PyObject *args) {
    long pid;
    int pidinfo_result;
    int iterations;
    int i;
    unsigned long nb;

    struct proc_fdinfo *fds_pointer = NULL;
    struct proc_fdinfo *fdp_pointer;
    struct vnode_fdinfowithpath vi;

    PyObject *py_retlist = PyList_New(0);
    PyObject *py_tuple = NULL;
    PyObject *py_path = NULL;

    if (py_retlist == NULL)
        return NULL;

    if (! PyArg_ParseTuple(args, "l", &pid))
        goto error;

    pidinfo_result = psutil_proc_pidinfo(pid, PROC_PIDLISTFDS, 0, NULL, 0);
    if (pidinfo_result <= 0)
        goto error;

    fds_pointer = malloc(pidinfo_result);
    if (fds_pointer == NULL) {
        PyErr_NoMemory();
        goto error;
    }
    pidinfo_result = psutil_proc_pidinfo(
        pid, PROC_PIDLISTFDS, 0, fds_pointer, pidinfo_result);
    if (pidinfo_result <= 0)
        goto error;

    iterations = (pidinfo_result / PROC_PIDLISTFD_SIZE);

    for (i = 0; i < iterations; i++) {
        py_tuple = NULL;
        fdp_pointer = &fds_pointer[i];

        if (fdp_pointer->proc_fdtype == PROX_FDTYPE_VNODE) {
            errno = 0;
            nb = proc_pidfdinfo((pid_t)pid,
                                fdp_pointer->proc_fd,
                                PROC_PIDFDVNODEPATHINFO,
                                &vi,
                                sizeof(vi));

            // --- errors checking
            if ((nb <= 0) || nb < sizeof(vi)) {
                if ((errno == ENOENT) || (errno == EBADF)) {
                    // no such file or directory or bad file descriptor;
                    // let's assume the file has been closed or removed
                    continue;
                }
                else {
                    psutil_raise_for_pid(pid, "proc_pidinfo() syscall failed");
                    goto error;
                }
            }
            // --- /errors checking

            // --- construct python list
#if PY_MAJOR_VERSION >= 3
            py_path = PyUnicode_DecodeFSDefault(vi.pvip.vip_path);
#else
            py_path = Py_BuildValue("s", vi.pvip.vip_path);
#endif
            if (! py_path)
                goto error;
            py_tuple = Py_BuildValue(
                "(Oi)",
                py_path,
                (int)fdp_pointer->proc_fd);
            if (!py_tuple)
                goto error;
            if (PyList_Append(py_retlist, py_tuple))
                goto error;
            Py_DECREF(py_tuple);
            Py_DECREF(py_path);
            // --- /construct python list
        }
    }

    free(fds_pointer);
    return py_retlist;

error:
    Py_XDECREF(py_tuple);
    Py_XDECREF(py_path);
    Py_DECREF(py_retlist);
    if (fds_pointer != NULL)
        free(fds_pointer);
    return NULL;  // exception has already been set earlier
}


// a signaler for connections without an actual status
static int PSUTIL_CONN_NONE = 128;

/*
 * Return process TCP and UDP connections as a list of tuples.
 * References:
 * - lsof source code: http://goo.gl/SYW79 and http://goo.gl/wNrC0
 * - /usr/include/sys/proc_info.h
 */
static PyObject *
psutil_proc_connections(PyObject *self, PyObject *args) {
    long pid;
    int pidinfo_result;
    int iterations;
    int i;
    unsigned long nb;

    struct proc_fdinfo *fds_pointer = NULL;
    struct proc_fdinfo *fdp_pointer;
    struct socket_fdinfo si;

    PyObject *py_retlist = PyList_New(0);
    PyObject *py_tuple = NULL;
    PyObject *py_laddr = NULL;
    PyObject *py_raddr = NULL;
    PyObject *py_af_filter = NULL;
    PyObject *py_type_filter = NULL;

    if (py_retlist == NULL)
        return NULL;

    if (! PyArg_ParseTuple(args, "lOO", &pid, &py_af_filter, &py_type_filter))
        goto error;

    if (!PySequence_Check(py_af_filter) || !PySequence_Check(py_type_filter)) {
        PyErr_SetString(PyExc_TypeError, "arg 2 or 3 is not a sequence");
        goto error;
    }

    if (pid == 0)
        return py_retlist;
    pidinfo_result = psutil_proc_pidinfo(pid, PROC_PIDLISTFDS, 0, NULL, 0);
    if (pidinfo_result <= 0)
        goto error;

    fds_pointer = malloc(pidinfo_result);
    if (fds_pointer == NULL) {
        PyErr_NoMemory();
        goto error;
    }

    pidinfo_result = psutil_proc_pidinfo(
        pid, PROC_PIDLISTFDS, 0, fds_pointer, pidinfo_result);
    if (pidinfo_result <= 0)
        goto error;

    iterations = (pidinfo_result / PROC_PIDLISTFD_SIZE);
    for (i = 0; i < iterations; i++) {
        py_tuple = NULL;
        py_laddr = NULL;
        py_raddr = NULL;
        fdp_pointer = &fds_pointer[i];

        if (fdp_pointer->proc_fdtype == PROX_FDTYPE_SOCKET) {
            errno = 0;
            nb = proc_pidfdinfo((pid_t)pid, fdp_pointer->proc_fd,
                                PROC_PIDFDSOCKETINFO, &si, sizeof(si));

            // --- errors checking
            if ((nb <= 0) || (nb < sizeof(si))) {
                if (errno == EBADF) {
                    // let's assume socket has been closed
                    continue;
                }
                else {
                    psutil_raise_for_pid(pid, "proc_pidinfo() syscall failed");
                    goto error;
                }
            }
            // --- /errors checking

            //
            int fd, family, type, lport, rport, state;
            char lip[200], rip[200];
            int inseq;
            PyObject *py_family;
            PyObject *py_type;

            fd = (int)fdp_pointer->proc_fd;
            family = si.psi.soi_family;
            type = si.psi.soi_type;

            // apply filters
            py_family = PyLong_FromLong((long)family);
            inseq = PySequence_Contains(py_af_filter, py_family);
            Py_DECREF(py_family);
            if (inseq == 0)
                continue;
            py_type = PyLong_FromLong((long)type);
            inseq = PySequence_Contains(py_type_filter, py_type);
            Py_DECREF(py_type);
            if (inseq == 0)
                continue;

            if (errno != 0) {
                PyErr_SetFromErrno(PyExc_OSError);
                goto error;
            }

            if ((family == AF_INET) || (family == AF_INET6)) {
                if (family == AF_INET) {
                    inet_ntop(AF_INET,
                              &si.psi.soi_proto.pri_tcp.tcpsi_ini. \
                                  insi_laddr.ina_46.i46a_addr4,
                              lip,
                              sizeof(lip));
                    inet_ntop(AF_INET,
                              &si.psi.soi_proto.pri_tcp.tcpsi_ini.insi_faddr. \
                                  ina_46.i46a_addr4,
                              rip,
                              sizeof(rip));
                }
                else {
                    inet_ntop(AF_INET6,
                              &si.psi.soi_proto.pri_tcp.tcpsi_ini. \
                                  insi_laddr.ina_6,
                              lip, sizeof(lip));
                    inet_ntop(AF_INET6,
                              &si.psi.soi_proto.pri_tcp.tcpsi_ini. \
                                  insi_faddr.ina_6,
                              rip, sizeof(rip));
                }

                // check for inet_ntop failures
                if (errno != 0) {
                    PyErr_SetFromErrno(PyExc_OSError);
                    goto error;
                }

                lport = ntohs(si.psi.soi_proto.pri_tcp.tcpsi_ini.insi_lport);
                rport = ntohs(si.psi.soi_proto.pri_tcp.tcpsi_ini.insi_fport);
                if (type == SOCK_STREAM)
                    state = (int)si.psi.soi_proto.pri_tcp.tcpsi_state;
                else
                    state = PSUTIL_CONN_NONE;

                py_laddr = Py_BuildValue("(si)", lip, lport);
                if (!py_laddr)
                    goto error;
                if (rport != 0)
                    py_raddr = Py_BuildValue("(si)", rip, rport);
                else
                    py_raddr = Py_BuildValue("()");
                if (!py_raddr)
                    goto error;

                // construct the python list
                py_tuple = Py_BuildValue(
                    "(iiiNNi)", fd, family, type, py_laddr, py_raddr, state);
                if (!py_tuple)
                    goto error;
                if (PyList_Append(py_retlist, py_tuple))
                    goto error;
                Py_DECREF(py_tuple);
            }
            else if (family == AF_UNIX) {
                // construct the python list
                py_tuple = Py_BuildValue(
                    "(iiissi)",
                    fd, family, type,
                    si.psi.soi_proto.pri_un.unsi_addr.ua_sun.sun_path,
                    si.psi.soi_proto.pri_un.unsi_caddr.ua_sun.sun_path,
                    PSUTIL_CONN_NONE);
                if (!py_tuple)
                    goto error;
                if (PyList_Append(py_retlist, py_tuple))
                    goto error;
                Py_DECREF(py_tuple);
            }
        }
    }

    free(fds_pointer);
    return py_retlist;

error:
    Py_XDECREF(py_tuple);
    Py_XDECREF(py_laddr);
    Py_XDECREF(py_raddr);
    Py_DECREF(py_retlist);
    if (fds_pointer != NULL)
        free(fds_pointer);
    return NULL;
}


/*
 * Return number of file descriptors opened by process.
 */
static PyObject *
psutil_proc_num_fds(PyObject *self, PyObject *args) {
    long pid;
    int pidinfo_result;
    int num;
    struct proc_fdinfo *fds_pointer;

    if (! PyArg_ParseTuple(args, "l", &pid))
        return NULL;

    pidinfo_result = proc_pidinfo((pid_t)pid, PROC_PIDLISTFDS, 0, NULL, 0);
    if (pidinfo_result <= 0)
        return PyErr_SetFromErrno(PyExc_OSError);

    fds_pointer = malloc(pidinfo_result);
    if (fds_pointer == NULL)
        return PyErr_NoMemory();
    pidinfo_result = proc_pidinfo((pid_t)pid, PROC_PIDLISTFDS, 0, fds_pointer,
                                  pidinfo_result);
    if (pidinfo_result <= 0) {
        free(fds_pointer);
        return PyErr_SetFromErrno(PyExc_OSError);
    }

    num = (pidinfo_result / PROC_PIDLISTFD_SIZE);
    free(fds_pointer);
    return Py_BuildValue("i", num);
}


/*
 * Return a Python list of named tuples with overall network I/O information
 */
static PyObject *
psutil_net_io_counters(PyObject *self, PyObject *args) {
    char *buf = NULL, *lim, *next;
    struct if_msghdr *ifm;
    int mib[6];
    size_t len;
    PyObject *py_retdict = PyDict_New();
    PyObject *py_ifc_info = NULL;

    if (py_retdict == NULL)
        return NULL;

    mib[0] = CTL_NET;          // networking subsystem
    mib[1] = PF_ROUTE;         // type of information
    mib[2] = 0;                // protocol (IPPROTO_xxx)
    mib[3] = 0;                // address family
    mib[4] = NET_RT_IFLIST2;   // operation
    mib[5] = 0;

    if (sysctl(mib, 6, NULL, &len, NULL, 0) < 0) {
        PyErr_SetFromErrno(PyExc_OSError);
        goto error;
    }

    buf = malloc(len);
    if (buf == NULL) {
        PyErr_NoMemory();
        goto error;
    }

    if (sysctl(mib, 6, buf, &len, NULL, 0) < 0) {
        PyErr_SetFromErrno(PyExc_OSError);
        goto error;
    }

    lim = buf + len;

    for (next = buf; next < lim; ) {
        ifm = (struct if_msghdr *)next;
        next += ifm->ifm_msglen;

        if (ifm->ifm_type == RTM_IFINFO2) {
            py_ifc_info = NULL;
            struct if_msghdr2 *if2m = (struct if_msghdr2 *)ifm;
            struct sockaddr_dl *sdl = (struct sockaddr_dl *)(if2m + 1);
            char ifc_name[32];

            strncpy(ifc_name, sdl->sdl_data, sdl->sdl_nlen);
            ifc_name[sdl->sdl_nlen] = 0;

            py_ifc_info = Py_BuildValue(
                "(KKKKKKKi)",
                if2m->ifm_data.ifi_obytes,
                if2m->ifm_data.ifi_ibytes,
                if2m->ifm_data.ifi_opackets,
                if2m->ifm_data.ifi_ipackets,
                if2m->ifm_data.ifi_ierrors,
                if2m->ifm_data.ifi_oerrors,
                if2m->ifm_data.ifi_iqdrops,
                0);  // dropout not supported

            if (!py_ifc_info)
                goto error;
            if (PyDict_SetItemString(py_retdict, ifc_name, py_ifc_info))
                goto error;
            Py_DECREF(py_ifc_info);
        }
        else {
            continue;
        }
    }

    free(buf);
    return py_retdict;

error:
    Py_XDECREF(py_ifc_info);
    Py_DECREF(py_retdict);
    if (buf != NULL)
        free(buf);
    return NULL;
}


/*
 * Return a Python dict of tuples for disk I/O information
 */
static PyObject *
psutil_disk_io_counters(PyObject *self, PyObject *args) {
    CFDictionaryRef parent_dict;
    CFDictionaryRef props_dict;
    CFDictionaryRef stats_dict;
    io_registry_entry_t parent;
    io_registry_entry_t disk;
    io_iterator_t disk_list;
    PyObject *py_retdict = PyDict_New();
    PyObject *py_disk_info = NULL;

    if (py_retdict == NULL)
        return NULL;

    // Get list of disks
    if (IOServiceGetMatchingServices(kIOMasterPortDefault,
                                     IOServiceMatching(kIOMediaClass),
                                     &disk_list) != kIOReturnSuccess) {
        PyErr_SetString(
            PyExc_RuntimeError, "unable to get the list of disks.");
        goto error;
    }

    // Iterate over disks
    while ((disk = IOIteratorNext(disk_list)) != 0) {
        py_disk_info = NULL;
        parent_dict = NULL;
        props_dict = NULL;
        stats_dict = NULL;

        if (IORegistryEntryGetParentEntry(disk, kIOServicePlane, &parent)
                != kIOReturnSuccess) {
            PyErr_SetString(PyExc_RuntimeError,
                            "unable to get the disk's parent.");
            IOObjectRelease(disk);
            goto error;
        }

        if (IOObjectConformsTo(parent, "IOBlockStorageDriver")) {
            if (IORegistryEntryCreateCFProperties(
                    disk,
                    (CFMutableDictionaryRef *) &parent_dict,
                    kCFAllocatorDefault,
                    kNilOptions
                ) != kIOReturnSuccess)
            {
                PyErr_SetString(PyExc_RuntimeError,
                                "unable to get the parent's properties.");
                IOObjectRelease(disk);
                IOObjectRelease(parent);
                goto error;
            }

            if (IORegistryEntryCreateCFProperties(
                    parent,
                    (CFMutableDictionaryRef *) &props_dict,
                    kCFAllocatorDefault,
                    kNilOptions
                ) != kIOReturnSuccess)
            {
                PyErr_SetString(PyExc_RuntimeError,
                                "unable to get the disk properties.");
                CFRelease(props_dict);
                IOObjectRelease(disk);
                IOObjectRelease(parent);
                goto error;
            }

            const int kMaxDiskNameSize = 64;
            CFStringRef disk_name_ref = (CFStringRef)CFDictionaryGetValue(
                parent_dict, CFSTR(kIOBSDNameKey));
            char disk_name[kMaxDiskNameSize];

            CFStringGetCString(disk_name_ref,
                               disk_name,
                               kMaxDiskNameSize,
                               CFStringGetSystemEncoding());

            stats_dict = (CFDictionaryRef)CFDictionaryGetValue(
                props_dict, CFSTR(kIOBlockStorageDriverStatisticsKey));

            if (stats_dict == NULL) {
                PyErr_SetString(PyExc_RuntimeError,
                                "Unable to get disk stats.");
                goto error;
            }

            CFNumberRef number;
            int64_t reads = 0;
            int64_t writes = 0;
            int64_t read_bytes = 0;
            int64_t write_bytes = 0;
            int64_t read_time = 0;
            int64_t write_time = 0;

            // Get disk reads/writes
            if ((number = (CFNumberRef)CFDictionaryGetValue(
                    stats_dict,
                    CFSTR(kIOBlockStorageDriverStatisticsReadsKey))))
            {
                CFNumberGetValue(number, kCFNumberSInt64Type, &reads);
            }
            if ((number = (CFNumberRef)CFDictionaryGetValue(
                    stats_dict,
                    CFSTR(kIOBlockStorageDriverStatisticsWritesKey))))
            {
                CFNumberGetValue(number, kCFNumberSInt64Type, &writes);
            }

            // Get disk bytes read/written
            if ((number = (CFNumberRef)CFDictionaryGetValue(
                    stats_dict,
                    CFSTR(kIOBlockStorageDriverStatisticsBytesReadKey))))
            {
                CFNumberGetValue(number, kCFNumberSInt64Type, &read_bytes);
            }
            if ((number = (CFNumberRef)CFDictionaryGetValue(
                    stats_dict,
                    CFSTR(kIOBlockStorageDriverStatisticsBytesWrittenKey))))
            {
                CFNumberGetValue(number, kCFNumberSInt64Type, &write_bytes);
            }

            // Get disk time spent reading/writing (nanoseconds)
            if ((number = (CFNumberRef)CFDictionaryGetValue(
                    stats_dict,
                    CFSTR(kIOBlockStorageDriverStatisticsTotalReadTimeKey))))
            {
                CFNumberGetValue(number, kCFNumberSInt64Type, &read_time);
            }
            if ((number = (CFNumberRef)CFDictionaryGetValue(
                    stats_dict,
                    CFSTR(kIOBlockStorageDriverStatisticsTotalWriteTimeKey))))
            {
                CFNumberGetValue(number, kCFNumberSInt64Type, &write_time);
            }

            // Read/Write time on OS X comes back in nanoseconds and in psutil
            // we've standardized on milliseconds so do the conversion.
            py_disk_info = Py_BuildValue(
                "(KKKKKK)",
                reads,
                writes,
                read_bytes,
                write_bytes,
                read_time / 1000 / 1000,
                write_time / 1000 / 1000);
           if (!py_disk_info)
                goto error;
            if (PyDict_SetItemString(py_retdict, disk_name, py_disk_info))
                goto error;
            Py_DECREF(py_disk_info);

            CFRelease(parent_dict);
            IOObjectRelease(parent);
            CFRelease(props_dict);
            IOObjectRelease(disk);
        }
    }

    IOObjectRelease (disk_list);

    return py_retdict;

error:
    Py_XDECREF(py_disk_info);
    Py_DECREF(py_retdict);
    return NULL;
}


/*
 * Return currently connected users as a list of tuples.
 */
static PyObject *
psutil_users(PyObject *self, PyObject *args) {
    struct utmpx *utx;
    PyObject *py_retlist = PyList_New(0);
    PyObject *py_tuple = NULL;

    if (py_retlist == NULL)
        return NULL;
    while ((utx = getutxent()) != NULL) {
        if (utx->ut_type != USER_PROCESS)
            continue;
        py_tuple = Py_BuildValue(
            "(sssf)",
            utx->ut_user,             // username
            utx->ut_line,             // tty
            utx->ut_host,             // hostname
            (float)utx->ut_tv.tv_sec  // start time
        );
        if (!py_tuple) {
            endutxent();
            goto error;
        }
        if (PyList_Append(py_retlist, py_tuple)) {
            endutxent();
            goto error;
        }
        Py_DECREF(py_tuple);
    }

    endutxent();
    return py_retlist;

error:
    Py_XDECREF(py_tuple);
    Py_DECREF(py_retlist);
    return NULL;
}


/*
 * Return CPU statistics.
 */
static PyObject *
psutil_cpu_stats(PyObject *self, PyObject *args) {
    struct vmmeter vmstat;
    kern_return_t ret;
    mach_msg_type_number_t count = sizeof(vmstat) / sizeof(integer_t);
    mach_port_t mport = mach_host_self();

    ret = host_statistics(mport, HOST_VM_INFO, (host_info_t)&vmstat, &count);
    if (ret != KERN_SUCCESS) {
        PyErr_Format(
            PyExc_RuntimeError,
            "host_statistics(HOST_VM_INFO) failed: %s",
            mach_error_string(ret));
        return NULL;
    }
    mach_port_deallocate(mach_task_self(), mport);

    return Py_BuildValue(
        "IIIII",
        vmstat.v_swtch,  // ctx switches
        vmstat.v_intr,  // interrupts
        vmstat.v_soft,  // software interrupts
        vmstat.v_syscall,  // syscalls
        vmstat.v_trap  // traps
    );
}



/*
 * define the psutil C module methods and initialize the module.
 */
static PyMethodDef
PsutilMethods[] = {

    // --- per-process functions

    {"proc_kinfo_oneshot", psutil_proc_kinfo_oneshot, METH_VARARGS,
     "Return multiple process info."},
    {"proc_pidtaskinfo_oneshot", psutil_proc_pidtaskinfo_oneshot, METH_VARARGS,
     "Return multiple process info."},
    {"proc_name", psutil_proc_name, METH_VARARGS,
     "Return process name"},
    {"proc_cmdline", psutil_proc_cmdline, METH_VARARGS,
     "Return process cmdline as a list of cmdline arguments"},
    {"proc_environ", psutil_proc_environ, METH_VARARGS,
     "Return process environment data"},
    {"proc_exe", psutil_proc_exe, METH_VARARGS,
     "Return path of the process executable"},
    {"proc_cwd", psutil_proc_cwd, METH_VARARGS,
     "Return process current working directory."},
    {"proc_memory_uss", psutil_proc_memory_uss, METH_VARARGS,
     "Return process USS memory"},
    {"proc_threads", psutil_proc_threads, METH_VARARGS,
     "Return process threads as a list of tuples"},
    {"proc_open_files", psutil_proc_open_files, METH_VARARGS,
     "Return files opened by process as a list of tuples"},
    {"proc_num_fds", psutil_proc_num_fds, METH_VARARGS,
     "Return the number of fds opened by process."},
    {"proc_connections", psutil_proc_connections, METH_VARARGS,
     "Get process TCP and UDP connections as a list of tuples"},
    {"proc_memory_maps", psutil_proc_memory_maps, METH_VARARGS,
     "Return a list of tuples for every process's memory map"},

    // --- system-related functions

    {"pids", psutil_pids, METH_VARARGS,
     "Returns a list of PIDs currently running on the system"},
    {"cpu_count_logical", psutil_cpu_count_logical, METH_VARARGS,
     "Return number of logical CPUs on the system"},
    {"cpu_count_phys", psutil_cpu_count_phys, METH_VARARGS,
     "Return number of physical CPUs on the system"},
    {"virtual_mem", psutil_virtual_mem, METH_VARARGS,
     "Return system virtual memory stats"},
    {"swap_mem", psutil_swap_mem, METH_VARARGS,
     "Return stats about swap memory, in bytes"},
    {"cpu_times", psutil_cpu_times, METH_VARARGS,
     "Return system cpu times as a tuple (user, system, nice, idle, irc)"},
    {"per_cpu_times", psutil_per_cpu_times, METH_VARARGS,
     "Return system per-cpu times as a list of tuples"},
    {"boot_time", psutil_boot_time, METH_VARARGS,
     "Return the system boot time expressed in seconds since the epoch."},
    {"disk_partitions", psutil_disk_partitions, METH_VARARGS,
     "Return a list of tuples including device, mount point and "
     "fs type for all partitions mounted on the system."},
    {"net_io_counters", psutil_net_io_counters, METH_VARARGS,
     "Return dict of tuples of networks I/O information."},
    {"disk_io_counters", psutil_disk_io_counters, METH_VARARGS,
     "Return dict of tuples of disks I/O information."},
    {"users", psutil_users, METH_VARARGS,
     "Return currently connected users as a list of tuples"},
    {"cpu_stats", psutil_cpu_stats, METH_VARARGS,
     "Return CPU statistics"},

    {NULL, NULL, 0, NULL}
};


struct module_state {
    PyObject *error;
};

#if PY_MAJOR_VERSION >= 3
#define GETSTATE(m) ((struct module_state*)PyModule_GetState(m))
#else
#define GETSTATE(m) (&_state)
#endif

#if PY_MAJOR_VERSION >= 3

static int
psutil_osx_traverse(PyObject *m, visitproc visit, void *arg) {
    Py_VISIT(GETSTATE(m)->error);
    return 0;
}

static int
psutil_osx_clear(PyObject *m) {
    Py_CLEAR(GETSTATE(m)->error);
    return 0;
}


static struct PyModuleDef moduledef = {
    PyModuleDef_HEAD_INIT,
    "psutil_osx",
    NULL,
    sizeof(struct module_state),
    PsutilMethods,
    NULL,
    psutil_osx_traverse,
    psutil_osx_clear,
    NULL
};

#define INITERROR return NULL

PyMODINIT_FUNC PyInit__psutil_osx(void)

#else
#define INITERROR return

void
init_psutil_osx(void)
#endif
{
#if PY_MAJOR_VERSION >= 3
    PyObject *module = PyModule_Create(&moduledef);
#else
    PyObject *module = Py_InitModule("_psutil_osx", PsutilMethods);
#endif
    PyModule_AddIntConstant(module, "version", PSUTIL_VERSION);
    // process status constants, defined in:
    // http://fxr.watson.org/fxr/source/bsd/sys/proc.h?v=xnu-792.6.70#L149
    PyModule_AddIntConstant(module, "SIDL", SIDL);
    PyModule_AddIntConstant(module, "SRUN", SRUN);
    PyModule_AddIntConstant(module, "SSLEEP", SSLEEP);
    PyModule_AddIntConstant(module, "SSTOP", SSTOP);
    PyModule_AddIntConstant(module, "SZOMB", SZOMB);
    // connection status constants
    PyModule_AddIntConstant(module, "TCPS_CLOSED", TCPS_CLOSED);
    PyModule_AddIntConstant(module, "TCPS_CLOSING", TCPS_CLOSING);
    PyModule_AddIntConstant(module, "TCPS_CLOSE_WAIT", TCPS_CLOSE_WAIT);
    PyModule_AddIntConstant(module, "TCPS_LISTEN", TCPS_LISTEN);
    PyModule_AddIntConstant(module, "TCPS_ESTABLISHED", TCPS_ESTABLISHED);
    PyModule_AddIntConstant(module, "TCPS_SYN_SENT", TCPS_SYN_SENT);
    PyModule_AddIntConstant(module, "TCPS_SYN_RECEIVED", TCPS_SYN_RECEIVED);
    PyModule_AddIntConstant(module, "TCPS_FIN_WAIT_1", TCPS_FIN_WAIT_1);
    PyModule_AddIntConstant(module, "TCPS_FIN_WAIT_2", TCPS_FIN_WAIT_2);
    PyModule_AddIntConstant(module, "TCPS_LAST_ACK", TCPS_LAST_ACK);
    PyModule_AddIntConstant(module, "TCPS_TIME_WAIT", TCPS_TIME_WAIT);
    PyModule_AddIntConstant(module, "PSUTIL_CONN_NONE", PSUTIL_CONN_NONE);

    if (module == NULL)
        INITERROR;
#if PY_MAJOR_VERSION >= 3
    return module;
#endif
}<|MERGE_RESOLUTION|>--- conflicted
+++ resolved
@@ -628,49 +628,10 @@
 
 
 /*
-<<<<<<< HEAD
- * Return system virtual memory stats
-=======
- * Return number of threads used by process as a Python integer.
- */
-static PyObject *
-psutil_proc_num_threads(PyObject *self, PyObject *args) {
-    long pid;
-    struct proc_taskinfo pti;
-
-    if (! PyArg_ParseTuple(args, "l", &pid))
-        return NULL;
-    if (psutil_proc_pidinfo(pid, PROC_PIDTASKINFO, 0, &pti, sizeof(pti)) <= 0)
-        return NULL;
-    return Py_BuildValue("k", pti.pti_threadnum);
-}
-
-
-/*
- * Return the number of context switches performed by process.
- */
-static PyObject *
-psutil_proc_num_ctx_switches(PyObject *self, PyObject *args) {
-    long pid;
-    struct proc_taskinfo pti;
-
-    if (! PyArg_ParseTuple(args, "l", &pid))
-        return NULL;
-    if (psutil_proc_pidinfo(pid, PROC_PIDTASKINFO, 0, &pti, sizeof(pti)) <= 0)
-        return NULL;
-    // unvoluntary value seems not to be available;
-    // pti.pti_csw probably refers to the sum of the two (getrusage()
-    // numbers seems to confirm this theory).
-    return Py_BuildValue("ki", pti.pti_csw, 0);
-}
-
-
-/*
  * Return system virtual memory stats.
  * See:
  * http://opensource.apple.com/source/system_cmds/system_cmds-498.2/
  *     vm_stat.tproj/vm_stat.c
->>>>>>> 55dcd020
  */
 static PyObject *
 psutil_virtual_mem(PyObject *self, PyObject *args) {
