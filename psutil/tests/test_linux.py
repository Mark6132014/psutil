--- conflicted
+++ resolved
@@ -1178,11 +1178,7 @@
 
 
 @unittest.skipIf(not LINUX, "LINUX only")
-<<<<<<< HEAD
 class TestSystemDiskUsage(PsutilTestCase):
-=======
-class TestSystemDiskPartitions(PsutilTestCase):
->>>>>>> 2d880c8a
     @unittest.skipIf(not hasattr(os, 'statvfs'), "os.statvfs() not available")
     @skip_on_not_implemented()
     def test_against_df(self):
@@ -1213,7 +1209,6 @@
 
 @unittest.skipIf(not LINUX, "LINUX only")
 class TestSystemDiskPartitions(PsutilTestCase):
-
     def test_against_mount(self):
         def parse_mount(out):
             ls = []
@@ -1269,16 +1264,16 @@
             else:
                 raise self.fail("couldn't find any ZFS partition")
         else:
-<<<<<<< HEAD
             with mock_open_content(
-                    {"/proc/filesystems": "nodev\tzfs\n"}) as m1:
+                {"/proc/filesystems": "nodev\tzfs\n"}
+            ) as m1:
                 with mock.patch(
                     'psutil._pslinux._parse_mountinfo',
-                    return_value=[('/dev/sdb3', '/', 'zfs', 'rw')]
+                    return_value=[('/dev/sdb3', '/', 'zfs', 'rw')],
                 ):
                     with mock.patch(
                         'psutil._pslinux._parse_mounts',
-                        return_value=[('/dev/sdb3', '/', 'zfs', 'rw')]
+                        return_value=[('/dev/sdb3', '/', 'zfs', 'rw')],
                     ):
                         ret = psutil.disk_partitions()
                         assert m1.called
@@ -1287,24 +1282,6 @@
                         self.assertEqual(ret[0].fstype, 'zfs')
 
     def test_getmntent_emulate_realpath_fail(self):
-=======
-            # No ZFS partitions on this system. Let's fake one.
-            fake_file = io.StringIO(u("nodev\tzfs\n"))
-            with mock.patch(
-                'psutil._common.open', return_value=fake_file, create=True
-            ) as m1:
-                with mock.patch(
-                    'psutil._pslinux.cext.disk_partitions',
-                    return_value=[('/dev/sdb3', '/', 'zfs', 'rw')],
-                ) as m2:
-                    ret = psutil.disk_partitions()
-                    assert m1.called
-                    assert m2.called
-                    assert ret
-                    self.assertEqual(ret[0].fstype, 'zfs')
-
-    def test_emulate_realpath_fail(self):
->>>>>>> 2d880c8a
         # See: https://github.com/giampaolo/psutil/issues/1307
         try:
             with mock.patch(
@@ -1320,7 +1297,7 @@
         # exclude opts, because they're slightly different for some reason
         self.assertEqual(
             psutil._psplatform._parse_mounts(),
-            psutil._psplatform._parse_mountinfo()
+            psutil._psplatform._parse_mountinfo(),
         )
 
 
@@ -1515,13 +1492,10 @@
     def test_disk_partitions_mocked(self):
         retval = [('/dev/root', '/', 'ext4', 'rw')]
         with mock.patch(
-<<<<<<< HEAD
-            'psutil._pslinux._parse_mountinfo',
-            return_value=retval
+            'psutil._pslinux._parse_mountinfo', return_value=retval
         ):
             with mock.patch(
-                'psutil._pslinux._parse_mounts',
-                return_value=retval
+                'psutil._pslinux._parse_mounts', return_value=retval
             ):
                 part = psutil.disk_partitions()[0]
                 if not GITHUB_ACTIONS:
@@ -1529,18 +1503,6 @@
                     self.assertEqual(part.device, RootFsDeviceFinder().find())
                 else:
                     self.assertEqual(part.device, "/dev/root")
-=======
-            'psutil._pslinux.cext.disk_partitions',
-            return_value=[('/dev/root', '/', 'ext4', 'rw')],
-        ) as m:
-            part = psutil.disk_partitions()[0]
-            assert m.called
-            if not GITHUB_ACTIONS:
-                self.assertNotEqual(part.device, "/dev/root")
-                self.assertEqual(part.device, RootFsDeviceFinder().find())
-            else:
-                self.assertEqual(part.device, "/dev/root")
->>>>>>> 2d880c8a
 
 
 # =====================================================================
