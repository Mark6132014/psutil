#!/usr/bin/env python3

# Copyright (c) 2009, Giampaolo Rodola'. All rights reserved.
# Use of this source code is governed by a BSD-style license that can be
# found in the LICENSE file.

"""Linux specific tests."""

from __future__ import division

import collections
import contextlib
import errno
import glob
import io
import os
import re
import shutil
import socket
import struct
import textwrap
import time
import unittest
import warnings

import psutil
from psutil import LINUX
from psutil._compat import PY3
from psutil._compat import FileNotFoundError
from psutil._compat import basestring
from psutil._compat import u
from psutil.tests import GITHUB_ACTIONS
from psutil.tests import GLOBAL_TIMEOUT
from psutil.tests import HAS_BATTERY
from psutil.tests import HAS_CPU_FREQ
from psutil.tests import HAS_GETLOADAVG
from psutil.tests import HAS_RLIMIT
from psutil.tests import PYPY
from psutil.tests import TOLERANCE_DISK_USAGE
from psutil.tests import TOLERANCE_SYS_MEM
from psutil.tests import PsutilTestCase
from psutil.tests import ThreadTask
from psutil.tests import call_until
from psutil.tests import mock
from psutil.tests import reload_module
from psutil.tests import retry_on_failure
from psutil.tests import safe_rmpath
from psutil.tests import sh
from psutil.tests import skip_on_not_implemented
from psutil.tests import which


if LINUX:
    from psutil._pslinux import CLOCK_TICKS
    from psutil._pslinux import RootFsDeviceFinder
    from psutil._pslinux import calculate_avail_vmem
    from psutil._pslinux import open_binary


HERE = os.path.abspath(os.path.dirname(__file__))
SIOCGIFADDR = 0x8915
SIOCGIFCONF = 0x8912
SIOCGIFHWADDR = 0x8927
SIOCGIFNETMASK = 0x891b
SIOCGIFBRDADDR = 0x8919
if LINUX:
    SECTOR_SIZE = 512
EMPTY_TEMPERATURES = not glob.glob('/sys/class/hwmon/hwmon*')


# =====================================================================
# --- utils
# =====================================================================


def get_ipv4_address(ifname):
    import fcntl
    ifname = ifname[:15]
    if PY3:
        ifname = bytes(ifname, 'ascii')
    s = socket.socket(socket.AF_INET, socket.SOCK_DGRAM)
    with contextlib.closing(s):
        return socket.inet_ntoa(
            fcntl.ioctl(s.fileno(),
                        SIOCGIFADDR,
                        struct.pack('256s', ifname))[20:24])


def get_ipv4_netmask(ifname):
    import fcntl
    ifname = ifname[:15]
    if PY3:
        ifname = bytes(ifname, 'ascii')
    s = socket.socket(socket.AF_INET, socket.SOCK_DGRAM)
    with contextlib.closing(s):
        return socket.inet_ntoa(
            fcntl.ioctl(s.fileno(),
                        SIOCGIFNETMASK,
                        struct.pack('256s', ifname))[20:24])


def get_ipv4_broadcast(ifname):
    import fcntl
    ifname = ifname[:15]
    if PY3:
        ifname = bytes(ifname, 'ascii')
    s = socket.socket(socket.AF_INET, socket.SOCK_DGRAM)
    with contextlib.closing(s):
        return socket.inet_ntoa(
            fcntl.ioctl(s.fileno(),
                        SIOCGIFBRDADDR,
                        struct.pack('256s', ifname))[20:24])


def get_ipv6_addresses(ifname):
    with open("/proc/net/if_inet6", 'rt') as f:
        all_fields = []
        for line in f.readlines():
            fields = line.split()
            if fields[-1] == ifname:
                all_fields.append(fields)

        if len(all_fields) == 0:
            raise ValueError("could not find interface %r" % ifname)

    for i in range(0, len(all_fields)):
        unformatted = all_fields[i][0]
        groups = []
        for j in range(0, len(unformatted), 4):
            groups.append(unformatted[j:j + 4])
        formatted = ":".join(groups)
        packed = socket.inet_pton(socket.AF_INET6, formatted)
        all_fields[i] = socket.inet_ntop(socket.AF_INET6, packed)
    return all_fields


def get_mac_address(ifname):
    import fcntl
    ifname = ifname[:15]
    if PY3:
        ifname = bytes(ifname, 'ascii')
    s = socket.socket(socket.AF_INET, socket.SOCK_DGRAM)
    with contextlib.closing(s):
        info = fcntl.ioctl(
            s.fileno(), SIOCGIFHWADDR, struct.pack('256s', ifname))
        if PY3:
            def ord(x):
                return x
        else:
            import __builtin__
            ord = __builtin__.ord
        return ''.join(['%02x:' % ord(char) for char in info[18:24]])[:-1]


def free_swap():
    """Parse 'free' cmd and return swap memory's s total, used and free
    values.
    """
    out = sh(["free", "-b"], env={"LANG": "C.UTF-8"})
    lines = out.split('\n')
    for line in lines:
        if line.startswith('Swap'):
            _, total, used, free = line.split()
            nt = collections.namedtuple('free', 'total used free')
            return nt(int(total), int(used), int(free))
    raise ValueError(
        "can't find 'Swap' in 'free' output:\n%s" % '\n'.join(lines))


def free_physmem():
    """Parse 'free' cmd and return physical memory's total, used
    and free values.
    """
    # Note: free can have 2 different formats, invalidating 'shared'
    # and 'cached' memory which may have different positions so we
    # do not return them.
    # https://github.com/giampaolo/psutil/issues/538#issuecomment-57059946
    out = sh(["free", "-b"], env={"LANG": "C.UTF-8"})
    lines = out.split('\n')
    for line in lines:
        if line.startswith('Mem'):
            total, used, free, shared = \
                [int(x) for x in line.split()[1:5]]
            nt = collections.namedtuple(
                'free', 'total used free shared output')
            return nt(total, used, free, shared, out)
    raise ValueError(
        "can't find 'Mem' in 'free' output:\n%s" % '\n'.join(lines))


def vmstat(stat):
    out = sh(["vmstat", "-s"], env={"LANG": "C.UTF-8"})
    for line in out.split("\n"):
        line = line.strip()
        if stat in line:
            return int(line.split(' ')[0])
    raise ValueError("can't find %r in 'vmstat' output" % stat)


def get_free_version_info():
    out = sh(["free", "-V"]).strip()
    if 'UNKNOWN' in out:
        raise unittest.SkipTest("can't determine free version")
    return tuple(map(int, out.split()[-1].split('.')))


@contextlib.contextmanager
def mock_open_content(for_path, content):
    """Mock open() builtin and forces it to return a certain `content`
    on read() if the path being opened matches `for_path`.
    """
    def open_mock(name, *args, **kwargs):
        if name == for_path:
            if PY3:
                if isinstance(content, basestring):
                    return io.StringIO(content)
                else:
                    return io.BytesIO(content)
            else:
                return io.BytesIO(content)
        else:
            return orig_open(name, *args, **kwargs)

    orig_open = open
    patch_point = 'builtins.open' if PY3 else '__builtin__.open'
    with mock.patch(patch_point, create=True, side_effect=open_mock) as m:
        yield m


@contextlib.contextmanager
def mock_open_exception(for_path, exc):
    """Mock open() builtin and raises `exc` if the path being opened
    matches `for_path`.
    """
    def open_mock(name, *args, **kwargs):
        if name == for_path:
            raise exc
        else:
            return orig_open(name, *args, **kwargs)

    orig_open = open
    patch_point = 'builtins.open' if PY3 else '__builtin__.open'
    with mock.patch(patch_point, create=True, side_effect=open_mock) as m:
        yield m


# =====================================================================
# --- system virtual memory
# =====================================================================


@unittest.skipIf(not LINUX, "LINUX only")
class TestSystemVirtualMemory(PsutilTestCase):

    def test_total(self):
        # free_value = free_physmem().total
        # psutil_value = psutil.virtual_memory().total
        # self.assertEqual(free_value, psutil_value)
        vmstat_value = vmstat('total memory') * 1024
        psutil_value = psutil.virtual_memory().total
        self.assertAlmostEqual(
            vmstat_value, psutil_value, delta=TOLERANCE_SYS_MEM)

    @retry_on_failure()
    def test_used(self):
        # Older versions of procps used slab memory to calculate used memory.
        # This got changed in:
        # https://gitlab.com/procps-ng/procps/commit/
        #     05d751c4f076a2f0118b914c5e51cfbb4762ad8e
        if get_free_version_info() < (3, 3, 12):
            raise self.skipTest("old free version")
        free = free_physmem()
        free_value = free.used
        psutil_value = psutil.virtual_memory().used
        self.assertAlmostEqual(
            free_value, psutil_value, delta=TOLERANCE_SYS_MEM,
            msg='%s %s \n%s' % (free_value, psutil_value, free.output))

    @retry_on_failure()
    def test_free(self):
        vmstat_value = vmstat('free memory') * 1024
        psutil_value = psutil.virtual_memory().free
        self.assertAlmostEqual(
            vmstat_value, psutil_value, delta=TOLERANCE_SYS_MEM)

    @retry_on_failure()
    def test_buffers(self):
        vmstat_value = vmstat('buffer memory') * 1024
        psutil_value = psutil.virtual_memory().buffers
        self.assertAlmostEqual(
            vmstat_value, psutil_value, delta=TOLERANCE_SYS_MEM)

    @retry_on_failure()
    def test_active(self):
        vmstat_value = vmstat('active memory') * 1024
        psutil_value = psutil.virtual_memory().active
        self.assertAlmostEqual(
            vmstat_value, psutil_value, delta=TOLERANCE_SYS_MEM)

    @retry_on_failure()
    def test_inactive(self):
        vmstat_value = vmstat('inactive memory') * 1024
        psutil_value = psutil.virtual_memory().inactive
        self.assertAlmostEqual(
            vmstat_value, psutil_value, delta=TOLERANCE_SYS_MEM)

    @retry_on_failure()
    def test_shared(self):
        free = free_physmem()
        free_value = free.shared
        if free_value == 0:
            raise unittest.SkipTest("free does not support 'shared' column")
        psutil_value = psutil.virtual_memory().shared
        self.assertAlmostEqual(
            free_value, psutil_value, delta=TOLERANCE_SYS_MEM,
            msg='%s %s \n%s' % (free_value, psutil_value, free.output))

    @retry_on_failure()
    def test_available(self):
        # "free" output format has changed at some point:
        # https://github.com/giampaolo/psutil/issues/538#issuecomment-147192098
        out = sh(["free", "-b"])
        lines = out.split('\n')
        if 'available' not in lines[0]:
            raise unittest.SkipTest("free does not support 'available' column")
        else:
            free_value = int(lines[1].split()[-1])
            psutil_value = psutil.virtual_memory().available
            self.assertAlmostEqual(
                free_value, psutil_value, delta=TOLERANCE_SYS_MEM,
                msg='%s %s \n%s' % (free_value, psutil_value, out))

    def test_warnings_on_misses(self):
        # Emulate a case where /proc/meminfo provides few info.
        # psutil is supposed to set the missing fields to 0 and
        # raise a warning.
        with mock_open_content(
            '/proc/meminfo',
            textwrap.dedent("""\
                Active(anon):    6145416 kB
                Active(file):    2950064 kB
                Inactive(anon):   574764 kB
                Inactive(file):  1567648 kB
                MemAvailable:         -1 kB
                MemFree:         2057400 kB
                MemTotal:       16325648 kB
                SReclaimable:     346648 kB
                """).encode()) as m:
            with warnings.catch_warnings(record=True) as ws:
                warnings.simplefilter("always")
                ret = psutil.virtual_memory()
                assert m.called
                self.assertEqual(len(ws), 1)
                w = ws[0]
                assert w.filename.endswith('psutil/_pslinux.py')
                self.assertIn(
                    "memory stats couldn't be determined", str(w.message))
                self.assertIn("cached", str(w.message))
                self.assertIn("shared", str(w.message))
                self.assertIn("active", str(w.message))
                self.assertIn("inactive", str(w.message))
                self.assertIn("buffers", str(w.message))
                self.assertIn("available", str(w.message))
                self.assertEqual(ret.cached, 0)
                self.assertEqual(ret.active, 0)
                self.assertEqual(ret.inactive, 0)
                self.assertEqual(ret.shared, 0)
                self.assertEqual(ret.buffers, 0)
                self.assertEqual(ret.available, 0)
                self.assertEqual(ret.slab, 0)

    @retry_on_failure()
    def test_avail_old_percent(self):
        # Make sure that our calculation of avail mem for old kernels
        # is off by max 15%.
        mems = {}
        with open_binary('/proc/meminfo') as f:
            for line in f:
                fields = line.split()
                mems[fields[0]] = int(fields[1]) * 1024

        a = calculate_avail_vmem(mems)
        if b'MemAvailable:' in mems:
            b = mems[b'MemAvailable:']
            diff_percent = abs(a - b) / a * 100
            self.assertLess(diff_percent, 15)

    def test_avail_old_comes_from_kernel(self):
        # Make sure "MemAvailable:" coluimn is used instead of relying
        # on our internal algorithm to calculate avail mem.
        with mock_open_content(
            '/proc/meminfo',
            textwrap.dedent("""\
                Active:          9444728 kB
                Active(anon):    6145416 kB
                Active(file):    2950064 kB
                Buffers:          287952 kB
                Cached:          4818144 kB
                Inactive(file):  1578132 kB
                Inactive(anon):   574764 kB
                Inactive(file):  1567648 kB
                MemAvailable:    6574984 kB
                MemFree:         2057400 kB
                MemTotal:       16325648 kB
                Shmem:            577588 kB
                SReclaimable:     346648 kB
                """).encode()) as m:
            with warnings.catch_warnings(record=True) as ws:
                ret = psutil.virtual_memory()
            assert m.called
            self.assertEqual(ret.available, 6574984 * 1024)
            w = ws[0]
            self.assertIn(
                "inactive memory stats couldn't be determined", str(w.message))

    def test_avail_old_missing_fields(self):
        # Remove Active(file), Inactive(file) and SReclaimable
        # from /proc/meminfo and make sure the fallback is used
        # (free + cached),
        with mock_open_content(
            "/proc/meminfo",
            textwrap.dedent("""\
                    Active:          9444728 kB
                    Active(anon):    6145416 kB
                    Buffers:          287952 kB
                    Cached:          4818144 kB
                    Inactive(file):  1578132 kB
                    Inactive(anon):   574764 kB
                    MemFree:         2057400 kB
                    MemTotal:       16325648 kB
                    Shmem:            577588 kB
                    """).encode()) as m:
            with warnings.catch_warnings(record=True) as ws:
                ret = psutil.virtual_memory()
            assert m.called
            self.assertEqual(ret.available, 2057400 * 1024 + 4818144 * 1024)
            w = ws[0]
            self.assertIn(
                "inactive memory stats couldn't be determined", str(w.message))

    def test_avail_old_missing_zoneinfo(self):
        # Remove /proc/zoneinfo file. Make sure fallback is used
        # (free + cached).
        with mock_open_content(
                "/proc/meminfo",
                textwrap.dedent("""\
                    Active:          9444728 kB
                    Active(anon):    6145416 kB
                    Active(file):    2950064 kB
                    Buffers:          287952 kB
                    Cached:          4818144 kB
                    Inactive(file):  1578132 kB
                    Inactive(anon):   574764 kB
                    Inactive(file):  1567648 kB
                    MemFree:         2057400 kB
                    MemTotal:       16325648 kB
                    Shmem:            577588 kB
                    SReclaimable:     346648 kB
                    """).encode()):
            with mock_open_exception(
                    "/proc/zoneinfo",
                    IOError(errno.ENOENT, 'no such file or directory')):
                with warnings.catch_warnings(record=True) as ws:
                    ret = psutil.virtual_memory()
                    self.assertEqual(
                        ret.available, 2057400 * 1024 + 4818144 * 1024)
                    w = ws[0]
                    self.assertIn(
                        "inactive memory stats couldn't be determined",
                        str(w.message))

    def test_virtual_memory_mocked(self):
        # Emulate /proc/meminfo because neither vmstat nor free return slab.
        def open_mock(name, *args, **kwargs):
            if name == '/proc/meminfo':
                return io.BytesIO(textwrap.dedent("""\
                    MemTotal:              100 kB
                    MemFree:               2 kB
                    MemAvailable:          3 kB
                    Buffers:               4 kB
                    Cached:                5 kB
                    SwapCached:            6 kB
                    Active:                7 kB
                    Inactive:              8 kB
                    Active(anon):          9 kB
                    Inactive(anon):        10 kB
                    Active(file):          11 kB
                    Inactive(file):        12 kB
                    Unevictable:           13 kB
                    Mlocked:               14 kB
                    SwapTotal:             15 kB
                    SwapFree:              16 kB
                    Dirty:                 17 kB
                    Writeback:             18 kB
                    AnonPages:             19 kB
                    Mapped:                20 kB
                    Shmem:                 21 kB
                    Slab:                  22 kB
                    SReclaimable:          23 kB
                    SUnreclaim:            24 kB
                    KernelStack:           25 kB
                    PageTables:            26 kB
                    NFS_Unstable:          27 kB
                    Bounce:                28 kB
                    WritebackTmp:          29 kB
                    CommitLimit:           30 kB
                    Committed_AS:          31 kB
                    VmallocTotal:          32 kB
                    VmallocUsed:           33 kB
                    VmallocChunk:          34 kB
                    HardwareCorrupted:     35 kB
                    AnonHugePages:         36 kB
                    ShmemHugePages:        37 kB
                    ShmemPmdMapped:        38 kB
                    CmaTotal:              39 kB
                    CmaFree:               40 kB
                    HugePages_Total:       41 kB
                    HugePages_Free:        42 kB
                    HugePages_Rsvd:        43 kB
                    HugePages_Surp:        44 kB
                    Hugepagesize:          45 kB
                    DirectMap46k:          46 kB
                    DirectMap47M:          47 kB
                    DirectMap48G:          48 kB
                    """).encode())
            else:
                return orig_open(name, *args, **kwargs)

        orig_open = open
        patch_point = 'builtins.open' if PY3 else '__builtin__.open'
        with mock.patch(patch_point, create=True, side_effect=open_mock) as m:
            mem = psutil.virtual_memory()
            assert m.called
            self.assertEqual(mem.total, 100 * 1024)
            self.assertEqual(mem.free, 2 * 1024)
            self.assertEqual(mem.buffers, 4 * 1024)
            # cached mem also includes reclaimable memory
            self.assertEqual(mem.cached, (5 + 23) * 1024)
            self.assertEqual(mem.shared, 21 * 1024)
            self.assertEqual(mem.active, 7 * 1024)
            self.assertEqual(mem.inactive, 8 * 1024)
            self.assertEqual(mem.slab, 22 * 1024)
            self.assertEqual(mem.available, 3 * 1024)


# =====================================================================
# --- system swap memory
# =====================================================================


@unittest.skipIf(not LINUX, "LINUX only")
class TestSystemSwapMemory(PsutilTestCase):

    @staticmethod
    def meminfo_has_swap_info():
        """Return True if /proc/meminfo provides swap metrics."""
        with open("/proc/meminfo") as f:
            data = f.read()
        return 'SwapTotal:' in data and 'SwapFree:' in data

    def test_total(self):
        free_value = free_swap().total
        psutil_value = psutil.swap_memory().total
        return self.assertAlmostEqual(
            free_value, psutil_value, delta=TOLERANCE_SYS_MEM)

    @retry_on_failure()
    def test_used(self):
        free_value = free_swap().used
        psutil_value = psutil.swap_memory().used
        return self.assertAlmostEqual(
            free_value, psutil_value, delta=TOLERANCE_SYS_MEM)

    @retry_on_failure()
    def test_free(self):
        free_value = free_swap().free
        psutil_value = psutil.swap_memory().free
        return self.assertAlmostEqual(
            free_value, psutil_value, delta=TOLERANCE_SYS_MEM)

    def test_missing_sin_sout(self):
        with mock.patch('psutil._common.open', create=True) as m:
            with warnings.catch_warnings(record=True) as ws:
                warnings.simplefilter("always")
                ret = psutil.swap_memory()
                assert m.called
                self.assertEqual(len(ws), 1)
                w = ws[0]
                assert w.filename.endswith('psutil/_pslinux.py')
                self.assertIn(
                    "'sin' and 'sout' swap memory stats couldn't "
                    "be determined", str(w.message))
                self.assertEqual(ret.sin, 0)
                self.assertEqual(ret.sout, 0)

    def test_no_vmstat_mocked(self):
        # see https://github.com/giampaolo/psutil/issues/722
        with mock_open_exception(
                "/proc/vmstat",
                IOError(errno.ENOENT, 'no such file or directory')) as m:
            with warnings.catch_warnings(record=True) as ws:
                warnings.simplefilter("always")
                ret = psutil.swap_memory()
                assert m.called
                self.assertEqual(len(ws), 1)
                w = ws[0]
                assert w.filename.endswith('psutil/_pslinux.py')
                self.assertIn(
                    "'sin' and 'sout' swap memory stats couldn't "
                    "be determined and were set to 0",
                    str(w.message))
                self.assertEqual(ret.sin, 0)
                self.assertEqual(ret.sout, 0)

    def test_meminfo_against_sysinfo(self):
        # Make sure the content of /proc/meminfo about swap memory
        # matches sysinfo() syscall, see:
        # https://github.com/giampaolo/psutil/issues/1015
        if not self.meminfo_has_swap_info():
            return unittest.skip("/proc/meminfo has no swap metrics")
        with mock.patch('psutil._pslinux.cext.linux_sysinfo') as m:
            swap = psutil.swap_memory()
        assert not m.called
        import psutil._psutil_linux as cext
        _, _, _, _, total, free, unit_multiplier = cext.linux_sysinfo()
        total *= unit_multiplier
        free *= unit_multiplier
        self.assertEqual(swap.total, total)
        self.assertAlmostEqual(swap.free, free, delta=TOLERANCE_SYS_MEM)

    def test_emulate_meminfo_has_no_metrics(self):
        # Emulate a case where /proc/meminfo provides no swap metrics
        # in which case sysinfo() syscall is supposed to be used
        # as a fallback.
        with mock_open_content("/proc/meminfo", b"") as m:
            psutil.swap_memory()
            assert m.called


# =====================================================================
# --- system CPU
# =====================================================================


@unittest.skipIf(not LINUX, "LINUX only")
class TestSystemCPUTimes(PsutilTestCase):

    def test_fields(self):
        fields = psutil.cpu_times()._fields
        kernel_ver = re.findall(r'\d+\.\d+\.\d+', os.uname()[2])[0]
        kernel_ver_info = tuple(map(int, kernel_ver.split('.')))
        if kernel_ver_info >= (2, 6, 11):
            self.assertIn('steal', fields)
        else:
            self.assertNotIn('steal', fields)
        if kernel_ver_info >= (2, 6, 24):
            self.assertIn('guest', fields)
        else:
            self.assertNotIn('guest', fields)
        if kernel_ver_info >= (3, 2, 0):
            self.assertIn('guest_nice', fields)
        else:
            self.assertNotIn('guest_nice', fields)


@unittest.skipIf(not LINUX, "LINUX only")
class TestSystemCPUCountLogical(PsutilTestCase):

    @unittest.skipIf(not os.path.exists("/sys/devices/system/cpu/online"),
                     "/sys/devices/system/cpu/online does not exist")
    def test_against_sysdev_cpu_online(self):
        with open("/sys/devices/system/cpu/online") as f:
            value = f.read().strip()
        if "-" in str(value):
            value = int(value.split('-')[1]) + 1
            self.assertEqual(psutil.cpu_count(), value)

    @unittest.skipIf(not os.path.exists("/sys/devices/system/cpu"),
                     "/sys/devices/system/cpu does not exist")
    def test_against_sysdev_cpu_num(self):
        ls = os.listdir("/sys/devices/system/cpu")
        count = len([x for x in ls if re.search(r"cpu\d+$", x) is not None])
        self.assertEqual(psutil.cpu_count(), count)

    @unittest.skipIf(not which("nproc"), "nproc utility not available")
    def test_against_nproc(self):
        num = int(sh("nproc --all"))
        self.assertEqual(psutil.cpu_count(logical=True), num)

    @unittest.skipIf(not which("lscpu"), "lscpu utility not available")
    def test_against_lscpu(self):
        out = sh("lscpu -p")
        num = len([x for x in out.split('\n') if not x.startswith('#')])
        self.assertEqual(psutil.cpu_count(logical=True), num)

    def test_emulate_fallbacks(self):
        import psutil._pslinux
        original = psutil._pslinux.cpu_count_logical()
        # Here we want to mock os.sysconf("SC_NPROCESSORS_ONLN") in
        # order to cause the parsing of /proc/cpuinfo and /proc/stat.
        with mock.patch(
                'psutil._pslinux.os.sysconf', side_effect=ValueError) as m:
            self.assertEqual(psutil._pslinux.cpu_count_logical(), original)
            assert m.called

            # Let's have open() return empty data and make sure None is
<<<<<<< HEAD
            # returned ('cause we mimick os.cpu_count()).
=======
            # returned ('cause we mimic os.cpu_count()).
>>>>>>> 471b19d2
            with mock.patch('psutil._common.open', create=True) as m:
                self.assertIsNone(psutil._pslinux.cpu_count_logical())
                self.assertEqual(m.call_count, 2)
                # /proc/stat should be the last one
                self.assertEqual(m.call_args[0][0], '/proc/stat')

            # Let's push this a bit further and make sure /proc/cpuinfo
            # parsing works as expected.
            with open('/proc/cpuinfo', 'rb') as f:
                cpuinfo_data = f.read()
            fake_file = io.BytesIO(cpuinfo_data)
            with mock.patch('psutil._common.open',
                            return_value=fake_file, create=True) as m:
                self.assertEqual(psutil._pslinux.cpu_count_logical(), original)

            # Finally, let's make /proc/cpuinfo return meaningless data;
            # this way we'll fall back on relying on /proc/stat
            with mock_open_content('/proc/cpuinfo', b"") as m:
                self.assertEqual(psutil._pslinux.cpu_count_logical(), original)
                m.called


@unittest.skipIf(not LINUX, "LINUX only")
class TestSystemCPUCountCores(PsutilTestCase):

    @unittest.skipIf(not which("lscpu"), "lscpu utility not available")
    def test_against_lscpu(self):
        out = sh("lscpu -p")
        core_ids = set()
        for line in out.split('\n'):
            if not line.startswith('#'):
                fields = line.split(',')
                core_ids.add(fields[1])
        self.assertEqual(psutil.cpu_count(logical=False), len(core_ids))

    def test_method_2(self):
        meth_1 = psutil._pslinux.cpu_count_cores()
        with mock.patch('glob.glob', return_value=[]) as m:
            meth_2 = psutil._pslinux.cpu_count_cores()
            assert m.called
        if meth_1 is not None:
            self.assertEqual(meth_1, meth_2)

    def test_emulate_none(self):
        with mock.patch('glob.glob', return_value=[]) as m1:
            with mock.patch('psutil._common.open', create=True) as m2:
                self.assertIsNone(psutil._pslinux.cpu_count_cores())
        assert m1.called
        assert m2.called


@unittest.skipIf(not LINUX, "LINUX only")
class TestSystemCPUFrequency(PsutilTestCase):

    @unittest.skipIf(not HAS_CPU_FREQ, "not supported")
    def test_emulate_use_second_file(self):
        # https://github.com/giampaolo/psutil/issues/981
        def path_exists_mock(path):
            if path.startswith("/sys/devices/system/cpu/cpufreq/policy"):
                return False
            else:
                return orig_exists(path)

        orig_exists = os.path.exists
        with mock.patch("os.path.exists", side_effect=path_exists_mock,
                        create=True):
            assert psutil.cpu_freq()

    @unittest.skipIf(not HAS_CPU_FREQ, "not supported")
    def test_emulate_use_cpuinfo(self):
        # Emulate a case where /sys/devices/system/cpu/cpufreq* does not
        # exist and /proc/cpuinfo is used instead.
        def path_exists_mock(path):
            if path.startswith('/sys/devices/system/cpu/'):
                return False
            else:
                return os_path_exists(path)

        os_path_exists = os.path.exists
        try:
            with mock.patch("os.path.exists", side_effect=path_exists_mock):
                reload_module(psutil._pslinux)
                ret = psutil.cpu_freq()
                assert ret
                self.assertEqual(ret.max, 0.0)
                self.assertEqual(ret.min, 0.0)
                for freq in psutil.cpu_freq(percpu=True):
                    self.assertEqual(ret.max, 0.0)
                    self.assertEqual(ret.min, 0.0)
        finally:
            reload_module(psutil._pslinux)
            reload_module(psutil)

    @unittest.skipIf(not HAS_CPU_FREQ, "not supported")
    def test_emulate_data(self):
        def open_mock(name, *args, **kwargs):
            if (name.endswith('/scaling_cur_freq') and
                    name.startswith("/sys/devices/system/cpu/cpufreq/policy")):
                return io.BytesIO(b"500000")
            elif (name.endswith('/scaling_min_freq') and
                    name.startswith("/sys/devices/system/cpu/cpufreq/policy")):
                return io.BytesIO(b"600000")
            elif (name.endswith('/scaling_max_freq') and
                    name.startswith("/sys/devices/system/cpu/cpufreq/policy")):
                return io.BytesIO(b"700000")
            elif name == '/proc/cpuinfo':
                return io.BytesIO(b"cpu MHz		: 500")
            else:
                return orig_open(name, *args, **kwargs)

        orig_open = open
        patch_point = 'builtins.open' if PY3 else '__builtin__.open'
        with mock.patch(patch_point, side_effect=open_mock):
            with mock.patch(
                    'os.path.exists', return_value=True):
                freq = psutil.cpu_freq()
                self.assertEqual(freq.current, 500.0)
                # when /proc/cpuinfo is used min and max frequencies are not
                # available and are set to 0.
                if freq.min != 0.0:
                    self.assertEqual(freq.min, 600.0)
                if freq.max != 0.0:
                    self.assertEqual(freq.max, 700.0)

    @unittest.skipIf(not HAS_CPU_FREQ, "not supported")
    def test_emulate_multi_cpu(self):
        def open_mock(name, *args, **kwargs):
            n = name
            if (n.endswith('/scaling_cur_freq') and
                    n.startswith("/sys/devices/system/cpu/cpufreq/policy0")):
                return io.BytesIO(b"100000")
            elif (n.endswith('/scaling_min_freq') and
                    n.startswith("/sys/devices/system/cpu/cpufreq/policy0")):
                return io.BytesIO(b"200000")
            elif (n.endswith('/scaling_max_freq') and
                    n.startswith("/sys/devices/system/cpu/cpufreq/policy0")):
                return io.BytesIO(b"300000")
            elif (n.endswith('/scaling_cur_freq') and
                    n.startswith("/sys/devices/system/cpu/cpufreq/policy1")):
                return io.BytesIO(b"400000")
            elif (n.endswith('/scaling_min_freq') and
                    n.startswith("/sys/devices/system/cpu/cpufreq/policy1")):
                return io.BytesIO(b"500000")
            elif (n.endswith('/scaling_max_freq') and
                    n.startswith("/sys/devices/system/cpu/cpufreq/policy1")):
                return io.BytesIO(b"600000")
            elif name == '/proc/cpuinfo':
                return io.BytesIO(b"cpu MHz		: 100\n"
                                  b"cpu MHz		: 400")
            else:
                return orig_open(name, *args, **kwargs)

        orig_open = open
        patch_point = 'builtins.open' if PY3 else '__builtin__.open'
        with mock.patch(patch_point, side_effect=open_mock):
            with mock.patch('os.path.exists', return_value=True):
                with mock.patch('psutil._pslinux.cpu_count_logical',
                                return_value=2):
                    freq = psutil.cpu_freq(percpu=True)
                    self.assertEqual(freq[0].current, 100.0)
                    if freq[0].min != 0.0:
                        self.assertEqual(freq[0].min, 200.0)
                    if freq[0].max != 0.0:
                        self.assertEqual(freq[0].max, 300.0)
                    self.assertEqual(freq[1].current, 400.0)
                    if freq[1].min != 0.0:
                        self.assertEqual(freq[1].min, 500.0)
                    if freq[1].max != 0.0:
                        self.assertEqual(freq[1].max, 600.0)

    @unittest.skipIf(not HAS_CPU_FREQ, "not supported")
    def test_emulate_no_scaling_cur_freq_file(self):
        # See: https://github.com/giampaolo/psutil/issues/1071
        def open_mock(name, *args, **kwargs):
            if name.endswith('/scaling_cur_freq'):
                raise IOError(errno.ENOENT, "")
            elif name.endswith('/cpuinfo_cur_freq'):
                return io.BytesIO(b"200000")
            elif name == '/proc/cpuinfo':
                return io.BytesIO(b"cpu MHz		: 200")
            else:
                return orig_open(name, *args, **kwargs)

        orig_open = open
        patch_point = 'builtins.open' if PY3 else '__builtin__.open'
        with mock.patch(patch_point, side_effect=open_mock):
            with mock.patch('os.path.exists', return_value=True):
                with mock.patch('psutil._pslinux.cpu_count_logical',
                                return_value=1):
                    freq = psutil.cpu_freq()
                    self.assertEqual(freq.current, 200)


@unittest.skipIf(not LINUX, "LINUX only")
class TestSystemCPUStats(PsutilTestCase):

    def test_ctx_switches(self):
        vmstat_value = vmstat("context switches")
        psutil_value = psutil.cpu_stats().ctx_switches
        self.assertAlmostEqual(vmstat_value, psutil_value, delta=500)

    def test_interrupts(self):
        vmstat_value = vmstat("interrupts")
        psutil_value = psutil.cpu_stats().interrupts
        self.assertAlmostEqual(vmstat_value, psutil_value, delta=500)


@unittest.skipIf(not LINUX, "LINUX only")
class TestLoadAvg(PsutilTestCase):

    @unittest.skipIf(not HAS_GETLOADAVG, "not supported")
    def test_getloadavg(self):
        psutil_value = psutil.getloadavg()
        with open("/proc/loadavg", "r") as f:
            proc_value = f.read().split()

        self.assertAlmostEqual(float(proc_value[0]), psutil_value[0], delta=1)
        self.assertAlmostEqual(float(proc_value[1]), psutil_value[1], delta=1)
        self.assertAlmostEqual(float(proc_value[2]), psutil_value[2], delta=1)


# =====================================================================
# --- system network
# =====================================================================


@unittest.skipIf(not LINUX, "LINUX only")
class TestSystemNetIfAddrs(PsutilTestCase):

    def test_ips(self):
        for name, addrs in psutil.net_if_addrs().items():
            for addr in addrs:
                if addr.family == psutil.AF_LINK:
                    self.assertEqual(addr.address, get_mac_address(name))
                elif addr.family == socket.AF_INET:
                    self.assertEqual(addr.address, get_ipv4_address(name))
                    self.assertEqual(addr.netmask, get_ipv4_netmask(name))
                    if addr.broadcast is not None:
                        self.assertEqual(addr.broadcast,
                                         get_ipv4_broadcast(name))
                    else:
                        self.assertEqual(get_ipv4_broadcast(name), '0.0.0.0')
                elif addr.family == socket.AF_INET6:
                    # IPv6 addresses can have a percent symbol at the end.
                    # E.g. these 2 are equivalent:
                    # "fe80::1ff:fe23:4567:890a"
                    # "fe80::1ff:fe23:4567:890a%eth0"
                    # That is the "zone id" portion, which usually is the name
                    # of the network interface.
                    address = addr.address.split('%')[0]
                    self.assertIn(address, get_ipv6_addresses(name))

    # XXX - not reliable when having virtual NICs installed by Docker.
    # @unittest.skipIf(not which('ip'), "'ip' utility not available")
    # def test_net_if_names(self):
    #     out = sh("ip addr").strip()
    #     nics = [x for x in psutil.net_if_addrs().keys() if ':' not in x]
    #     found = 0
    #     for line in out.split('\n'):
    #         line = line.strip()
    #         if re.search(r"^\d+:", line):
    #             found += 1
    #             name = line.split(':')[1].strip()
    #             self.assertIn(name, nics)
    #     self.assertEqual(len(nics), found, msg="%s\n---\n%s" % (
    #         pprint.pformat(nics), out))


@unittest.skipIf(not LINUX, "LINUX only")
class TestSystemNetIfStats(PsutilTestCase):

    @unittest.skipIf(not which("ifconfig"), "ifconfig utility not available")
    def test_against_ifconfig(self):
        for name, stats in psutil.net_if_stats().items():
            try:
                out = sh("ifconfig %s" % name)
            except RuntimeError:
                pass
            else:
                self.assertEqual(stats.isup, 'RUNNING' in out, msg=out)
                self.assertEqual(stats.mtu,
                                 int(re.findall(r'(?i)MTU[: ](\d+)', out)[0]))

    def test_mtu(self):
        for name, stats in psutil.net_if_stats().items():
            with open("/sys/class/net/%s/mtu" % name, "rt") as f:
                self.assertEqual(stats.mtu, int(f.read().strip()))

    @unittest.skipIf(not which("ifconfig"), "ifconfig utility not available")
    def test_flags(self):
        # first line looks like this:
        # "eth0: flags=4163<UP,BROADCAST,RUNNING,MULTICAST>  mtu 1500"
        matches_found = 0
        for name, stats in psutil.net_if_stats().items():
            try:
                out = sh("ifconfig %s" % name)
            except RuntimeError:
                pass
            else:
                match = re.search(r"flags=(\d+)?<(.*?)>", out)
                if match and len(match.groups()) >= 2:
                    matches_found += 1
                    ifconfig_flags = set(match.group(2).lower().split(","))
                    psutil_flags = set(stats.flags.split(","))
                    self.assertEqual(ifconfig_flags, psutil_flags)
                else:
                    # ifconfig has a different output on CentOS 6
                    # let's try that
                    match = re.search(r"(.*)  MTU:(\d+)  Metric:(\d+)", out)
                    if match and len(match.groups()) >= 3:
                        matches_found += 1
                        ifconfig_flags = set(match.group(1).lower().split())
                        psutil_flags = set(stats.flags.split(","))
                        self.assertEqual(ifconfig_flags, psutil_flags)

        if not matches_found:
            raise self.fail("no matches were found")


@unittest.skipIf(not LINUX, "LINUX only")
class TestSystemNetIOCounters(PsutilTestCase):

    @unittest.skipIf(not which("ifconfig"), "ifconfig utility not available")
    @retry_on_failure()
    def test_against_ifconfig(self):
        def ifconfig(nic):
            ret = {}
            out = sh("ifconfig %s" % name)
            ret['packets_recv'] = int(
                re.findall(r'RX packets[: ](\d+)', out)[0])
            ret['packets_sent'] = int(
                re.findall(r'TX packets[: ](\d+)', out)[0])
            ret['errin'] = int(re.findall(r'errors[: ](\d+)', out)[0])
            ret['errout'] = int(re.findall(r'errors[: ](\d+)', out)[1])
            ret['dropin'] = int(re.findall(r'dropped[: ](\d+)', out)[0])
            ret['dropout'] = int(re.findall(r'dropped[: ](\d+)', out)[1])
            ret['bytes_recv'] = int(
                re.findall(r'RX (?:packets \d+ +)?bytes[: ](\d+)', out)[0])
            ret['bytes_sent'] = int(
                re.findall(r'TX (?:packets \d+ +)?bytes[: ](\d+)', out)[0])
            return ret

        nio = psutil.net_io_counters(pernic=True, nowrap=False)
        for name, stats in nio.items():
            try:
                ifconfig_ret = ifconfig(name)
            except RuntimeError:
                continue
            self.assertAlmostEqual(
                stats.bytes_recv, ifconfig_ret['bytes_recv'], delta=1024 * 5)
            self.assertAlmostEqual(
                stats.bytes_sent, ifconfig_ret['bytes_sent'], delta=1024 * 5)
            self.assertAlmostEqual(
                stats.packets_recv, ifconfig_ret['packets_recv'], delta=1024)
            self.assertAlmostEqual(
                stats.packets_sent, ifconfig_ret['packets_sent'], delta=1024)
            self.assertAlmostEqual(
                stats.errin, ifconfig_ret['errin'], delta=10)
            self.assertAlmostEqual(
                stats.errout, ifconfig_ret['errout'], delta=10)
            self.assertAlmostEqual(
                stats.dropin, ifconfig_ret['dropin'], delta=10)
            self.assertAlmostEqual(
                stats.dropout, ifconfig_ret['dropout'], delta=10)


@unittest.skipIf(not LINUX, "LINUX only")
class TestSystemNetConnections(PsutilTestCase):

    @mock.patch('psutil._pslinux.socket.inet_ntop', side_effect=ValueError)
    @mock.patch('psutil._pslinux.supports_ipv6', return_value=False)
    def test_emulate_ipv6_unsupported(self, supports_ipv6, inet_ntop):
        # see: https://github.com/giampaolo/psutil/issues/623
        try:
            s = socket.socket(socket.AF_INET6, socket.SOCK_STREAM)
            self.addCleanup(s.close)
            s.bind(("::1", 0))
        except socket.error:
            pass
        psutil.net_connections(kind='inet6')

    def test_emulate_unix(self):
        with mock_open_content(
            '/proc/net/unix',
            textwrap.dedent("""\
                0: 00000003 000 000 0001 03 462170 @/tmp/dbus-Qw2hMPIU3n
                0: 00000003 000 000 0001 03 35010 @/tmp/dbus-tB2X8h69BQ
                0: 00000003 000 000 0001 03 34424 @/tmp/dbus-cHy80Y8O
                000000000000000000000000000000000000000000000000000000
                """)) as m:
            psutil.net_connections(kind='unix')
            assert m.called


# =====================================================================
# --- system disks
# =====================================================================


@unittest.skipIf(not LINUX, "LINUX only")
class TestSystemDiskPartitions(PsutilTestCase):

    @unittest.skipIf(not hasattr(os, 'statvfs'), "os.statvfs() not available")
    @skip_on_not_implemented()
    def test_against_df(self):
        # test psutil.disk_usage() and psutil.disk_partitions()
        # against "df -a"
        def df(path):
            out = sh('df -P -B 1 "%s"' % path).strip()
            lines = out.split('\n')
            lines.pop(0)
            line = lines.pop(0)
            dev, total, used, free = line.split()[:4]
            if dev == 'none':
                dev = ''
            total, used, free = int(total), int(used), int(free)
            return dev, total, used, free

        for part in psutil.disk_partitions(all=False):
            usage = psutil.disk_usage(part.mountpoint)
            dev, total, used, free = df(part.mountpoint)
            self.assertEqual(usage.total, total)
            self.assertAlmostEqual(usage.free, free,
                                   delta=TOLERANCE_DISK_USAGE)
            self.assertAlmostEqual(usage.used, used,
                                   delta=TOLERANCE_DISK_USAGE)

    def test_zfs_fs(self):
        # Test that ZFS partitions are returned.
        with open("/proc/filesystems", "r") as f:
            data = f.read()
        if 'zfs' in data:
            for part in psutil.disk_partitions():
                if part.fstype == 'zfs':
                    break
            else:
                raise self.fail("couldn't find any ZFS partition")
        else:
            # No ZFS partitions on this system. Let's fake one.
            fake_file = io.StringIO(u("nodev\tzfs\n"))
            with mock.patch('psutil._common.open',
                            return_value=fake_file, create=True) as m1:
                with mock.patch(
                        'psutil._pslinux.cext.disk_partitions',
                        return_value=[('/dev/sdb3', '/', 'zfs', 'rw')]) as m2:
                    ret = psutil.disk_partitions()
                    assert m1.called
                    assert m2.called
                    assert ret
                    self.assertEqual(ret[0].fstype, 'zfs')

    def test_emulate_realpath_fail(self):
        # See: https://github.com/giampaolo/psutil/issues/1307
        try:
            with mock.patch('os.path.realpath',
                            return_value='/non/existent') as m:
                with self.assertRaises(FileNotFoundError):
                    psutil.disk_partitions()
                assert m.called
        finally:
            psutil.PROCFS_PATH = "/proc"


@unittest.skipIf(not LINUX, "LINUX only")
class TestSystemDiskIoCounters(PsutilTestCase):

    def test_emulate_kernel_2_4(self):
        # Tests /proc/diskstats parsing format for 2.4 kernels, see:
        # https://github.com/giampaolo/psutil/issues/767
        with mock_open_content(
                '/proc/diskstats',
                "   3     0   1 hda 2 3 4 5 6 7 8 9 10 11 12"):
            with mock.patch('psutil._pslinux.is_storage_device',
                            return_value=True):
                ret = psutil.disk_io_counters(nowrap=False)
                self.assertEqual(ret.read_count, 1)
                self.assertEqual(ret.read_merged_count, 2)
                self.assertEqual(ret.read_bytes, 3 * SECTOR_SIZE)
                self.assertEqual(ret.read_time, 4)
                self.assertEqual(ret.write_count, 5)
                self.assertEqual(ret.write_merged_count, 6)
                self.assertEqual(ret.write_bytes, 7 * SECTOR_SIZE)
                self.assertEqual(ret.write_time, 8)
                self.assertEqual(ret.busy_time, 10)

    def test_emulate_kernel_2_6_full(self):
        # Tests /proc/diskstats parsing format for 2.6 kernels,
        # lines reporting all metrics:
        # https://github.com/giampaolo/psutil/issues/767
        with mock_open_content(
                '/proc/diskstats',
                "   3    0   hda 1 2 3 4 5 6 7 8 9 10 11"):
            with mock.patch('psutil._pslinux.is_storage_device',
                            return_value=True):
                ret = psutil.disk_io_counters(nowrap=False)
                self.assertEqual(ret.read_count, 1)
                self.assertEqual(ret.read_merged_count, 2)
                self.assertEqual(ret.read_bytes, 3 * SECTOR_SIZE)
                self.assertEqual(ret.read_time, 4)
                self.assertEqual(ret.write_count, 5)
                self.assertEqual(ret.write_merged_count, 6)
                self.assertEqual(ret.write_bytes, 7 * SECTOR_SIZE)
                self.assertEqual(ret.write_time, 8)
                self.assertEqual(ret.busy_time, 10)

    def test_emulate_kernel_2_6_limited(self):
        # Tests /proc/diskstats parsing format for 2.6 kernels,
        # where one line of /proc/partitions return a limited
        # amount of metrics when it bumps into a partition
        # (instead of a disk). See:
        # https://github.com/giampaolo/psutil/issues/767
        with mock_open_content(
                '/proc/diskstats',
                "   3    1   hda 1 2 3 4"):
            with mock.patch('psutil._pslinux.is_storage_device',
                            return_value=True):
                ret = psutil.disk_io_counters(nowrap=False)
                self.assertEqual(ret.read_count, 1)
                self.assertEqual(ret.read_bytes, 2 * SECTOR_SIZE)
                self.assertEqual(ret.write_count, 3)
                self.assertEqual(ret.write_bytes, 4 * SECTOR_SIZE)

                self.assertEqual(ret.read_merged_count, 0)
                self.assertEqual(ret.read_time, 0)
                self.assertEqual(ret.write_merged_count, 0)
                self.assertEqual(ret.write_time, 0)
                self.assertEqual(ret.busy_time, 0)

    def test_emulate_include_partitions(self):
        # Make sure that when perdisk=True disk partitions are returned,
        # see:
        # https://github.com/giampaolo/psutil/pull/1313#issuecomment-408626842
        with mock_open_content(
                '/proc/diskstats',
                textwrap.dedent("""\
                    3    0   nvme0n1 1 2 3 4 5 6 7 8 9 10 11
                    3    0   nvme0n1p1 1 2 3 4 5 6 7 8 9 10 11
                    """)):
            with mock.patch('psutil._pslinux.is_storage_device',
                            return_value=False):
                ret = psutil.disk_io_counters(perdisk=True, nowrap=False)
                self.assertEqual(len(ret), 2)
                self.assertEqual(ret['nvme0n1'].read_count, 1)
                self.assertEqual(ret['nvme0n1p1'].read_count, 1)
                self.assertEqual(ret['nvme0n1'].write_count, 5)
                self.assertEqual(ret['nvme0n1p1'].write_count, 5)

    def test_emulate_exclude_partitions(self):
        # Make sure that when perdisk=False partitions (e.g. 'sda1',
        # 'nvme0n1p1') are skipped and not included in the total count.
        # https://github.com/giampaolo/psutil/pull/1313#issuecomment-408626842
        with mock_open_content(
                '/proc/diskstats',
                textwrap.dedent("""\
                    3    0   nvme0n1 1 2 3 4 5 6 7 8 9 10 11
                    3    0   nvme0n1p1 1 2 3 4 5 6 7 8 9 10 11
                    """)):
            with mock.patch('psutil._pslinux.is_storage_device',
                            return_value=False):
                ret = psutil.disk_io_counters(perdisk=False, nowrap=False)
                self.assertIsNone(ret)

        #
        def is_storage_device(name):
            return name == 'nvme0n1'

        with mock_open_content(
                '/proc/diskstats',
                textwrap.dedent("""\
                    3    0   nvme0n1 1 2 3 4 5 6 7 8 9 10 11
                    3    0   nvme0n1p1 1 2 3 4 5 6 7 8 9 10 11
                    """)):
            with mock.patch('psutil._pslinux.is_storage_device',
                            create=True, side_effect=is_storage_device):
                ret = psutil.disk_io_counters(perdisk=False, nowrap=False)
                self.assertEqual(ret.read_count, 1)
                self.assertEqual(ret.write_count, 5)

    def test_emulate_use_sysfs(self):
        def exists(path):
            if path == '/proc/diskstats':
                return False
            return True

        wprocfs = psutil.disk_io_counters(perdisk=True)
        with mock.patch('psutil._pslinux.os.path.exists',
                        create=True, side_effect=exists):
            wsysfs = psutil.disk_io_counters(perdisk=True)
        self.assertEqual(len(wprocfs), len(wsysfs))

    def test_emulate_not_impl(self):
        def exists(path):
            return False

        with mock.patch('psutil._pslinux.os.path.exists',
                        create=True, side_effect=exists):
            self.assertRaises(NotImplementedError, psutil.disk_io_counters)


@unittest.skipIf(not LINUX, "LINUX only")
class TestRootFsDeviceFinder(PsutilTestCase):

    def setUp(self):
        dev = os.stat("/").st_dev
        self.major = os.major(dev)
        self.minor = os.minor(dev)

    def test_call_methods(self):
        finder = RootFsDeviceFinder()
        if os.path.exists("/proc/partitions"):
            finder.ask_proc_partitions()
        else:
            self.assertRaises(FileNotFoundError, finder.ask_proc_partitions)
        if os.path.exists("/sys/dev/block/%s:%s/uevent" % (
                self.major, self.minor)):
            finder.ask_sys_dev_block()
        else:
            self.assertRaises(FileNotFoundError, finder.ask_sys_dev_block)
        finder.ask_sys_class_block()

    @unittest.skipIf(GITHUB_ACTIONS, "unsupported on GITHUB_ACTIONS")
    def test_comparisons(self):
        finder = RootFsDeviceFinder()
        self.assertIsNotNone(finder.find())

        a = b = c = None
        if os.path.exists("/proc/partitions"):
            a = finder.ask_proc_partitions()
        if os.path.exists("/sys/dev/block/%s:%s/uevent" % (
                self.major, self.minor)):
            b = finder.ask_sys_class_block()
        c = finder.ask_sys_dev_block()

        base = a or b or c
        if base and a:
            self.assertEqual(base, a)
        if base and b:
            self.assertEqual(base, b)
        if base and c:
            self.assertEqual(base, c)

    @unittest.skipIf(not which("findmnt"), "findmnt utility not available")
    @unittest.skipIf(GITHUB_ACTIONS, "unsupported on GITHUB_ACTIONS")
    def test_against_findmnt(self):
        psutil_value = RootFsDeviceFinder().find()
        findmnt_value = sh("findmnt -o SOURCE -rn /")
        self.assertEqual(psutil_value, findmnt_value)

    def test_disk_partitions_mocked(self):
        with mock.patch(
                'psutil._pslinux.cext.disk_partitions',
                return_value=[('/dev/root', '/', 'ext4', 'rw')]) as m:
            part = psutil.disk_partitions()[0]
            assert m.called
            if not GITHUB_ACTIONS:
                self.assertNotEqual(part.device, "/dev/root")
                self.assertEqual(part.device, RootFsDeviceFinder().find())
            else:
                self.assertEqual(part.device, "/dev/root")


# =====================================================================
# --- misc
# =====================================================================


@unittest.skipIf(not LINUX, "LINUX only")
class TestMisc(PsutilTestCase):

    def test_boot_time(self):
        vmstat_value = vmstat('boot time')
        psutil_value = psutil.boot_time()
        self.assertEqual(int(vmstat_value), int(psutil_value))

    def test_no_procfs_on_import(self):
        my_procfs = self.get_testfn()
        os.mkdir(my_procfs)

        with open(os.path.join(my_procfs, 'stat'), 'w') as f:
            f.write('cpu   0 0 0 0 0 0 0 0 0 0\n')
            f.write('cpu0  0 0 0 0 0 0 0 0 0 0\n')
            f.write('cpu1  0 0 0 0 0 0 0 0 0 0\n')

        try:
            orig_open = open

            def open_mock(name, *args, **kwargs):
                if name.startswith('/proc'):
                    raise IOError(errno.ENOENT, 'rejecting access for test')
                return orig_open(name, *args, **kwargs)

            patch_point = 'builtins.open' if PY3 else '__builtin__.open'
            with mock.patch(patch_point, side_effect=open_mock):
                reload_module(psutil)

                self.assertRaises(IOError, psutil.cpu_times)
                self.assertRaises(IOError, psutil.cpu_times, percpu=True)
                self.assertRaises(IOError, psutil.cpu_percent)
                self.assertRaises(IOError, psutil.cpu_percent, percpu=True)
                self.assertRaises(IOError, psutil.cpu_times_percent)
                self.assertRaises(
                    IOError, psutil.cpu_times_percent, percpu=True)

                psutil.PROCFS_PATH = my_procfs

                self.assertEqual(psutil.cpu_percent(), 0)
                self.assertEqual(sum(psutil.cpu_times_percent()), 0)

                # since we don't know the number of CPUs at import time,
                # we awkwardly say there are none until the second call
                per_cpu_percent = psutil.cpu_percent(percpu=True)
                self.assertEqual(sum(per_cpu_percent), 0)

                # ditto awkward length
                per_cpu_times_percent = psutil.cpu_times_percent(percpu=True)
                self.assertEqual(sum(map(sum, per_cpu_times_percent)), 0)

                # much user, very busy
                with open(os.path.join(my_procfs, 'stat'), 'w') as f:
                    f.write('cpu   1 0 0 0 0 0 0 0 0 0\n')
                    f.write('cpu0  1 0 0 0 0 0 0 0 0 0\n')
                    f.write('cpu1  1 0 0 0 0 0 0 0 0 0\n')

                self.assertNotEqual(psutil.cpu_percent(), 0)
                self.assertNotEqual(
                    sum(psutil.cpu_percent(percpu=True)), 0)
                self.assertNotEqual(sum(psutil.cpu_times_percent()), 0)
                self.assertNotEqual(
                    sum(map(sum, psutil.cpu_times_percent(percpu=True))), 0)
        finally:
            shutil.rmtree(my_procfs)
            reload_module(psutil)

        self.assertEqual(psutil.PROCFS_PATH, '/proc')

    def test_cpu_steal_decrease(self):
        # Test cumulative cpu stats decrease. We should ignore this.
        # See issue #1210.
        with mock_open_content(
            "/proc/stat",
            textwrap.dedent("""\
                cpu   0 0 0 0 0 0 0 1 0 0
                cpu0  0 0 0 0 0 0 0 1 0 0
                cpu1  0 0 0 0 0 0 0 1 0 0
                """).encode()) as m:
            # first call to "percent" functions should read the new stat file
            # and compare to the "real" file read at import time - so the
            # values are meaningless
            psutil.cpu_percent()
            assert m.called
            psutil.cpu_percent(percpu=True)
            psutil.cpu_times_percent()
            psutil.cpu_times_percent(percpu=True)

        with mock_open_content(
            "/proc/stat",
            textwrap.dedent("""\
                cpu   1 0 0 0 0 0 0 0 0 0
                cpu0  1 0 0 0 0 0 0 0 0 0
                cpu1  1 0 0 0 0 0 0 0 0 0
                """).encode()) as m:
            # Increase "user" while steal goes "backwards" to zero.
            cpu_percent = psutil.cpu_percent()
            assert m.called
            cpu_percent_percpu = psutil.cpu_percent(percpu=True)
            cpu_times_percent = psutil.cpu_times_percent()
            cpu_times_percent_percpu = psutil.cpu_times_percent(percpu=True)
            self.assertNotEqual(cpu_percent, 0)
            self.assertNotEqual(sum(cpu_percent_percpu), 0)
            self.assertNotEqual(sum(cpu_times_percent), 0)
            self.assertNotEqual(sum(cpu_times_percent), 100.0)
            self.assertNotEqual(sum(map(sum, cpu_times_percent_percpu)), 0)
            self.assertNotEqual(sum(map(sum, cpu_times_percent_percpu)), 100.0)
            self.assertEqual(cpu_times_percent.steal, 0)
            self.assertNotEqual(cpu_times_percent.user, 0)

    def test_boot_time_mocked(self):
        with mock.patch('psutil._common.open', create=True) as m:
            self.assertRaises(
                RuntimeError,
                psutil._pslinux.boot_time)
            assert m.called

    def test_users_mocked(self):
        # Make sure ':0' and ':0.0' (returned by C ext) are converted
        # to 'localhost'.
        with mock.patch('psutil._pslinux.cext.users',
                        return_value=[('giampaolo', 'pts/2', ':0',
                                       1436573184.0, True, 2)]) as m:
            self.assertEqual(psutil.users()[0].host, 'localhost')
            assert m.called
        with mock.patch('psutil._pslinux.cext.users',
                        return_value=[('giampaolo', 'pts/2', ':0.0',
                                       1436573184.0, True, 2)]) as m:
            self.assertEqual(psutil.users()[0].host, 'localhost')
            assert m.called
        # ...otherwise it should be returned as-is
        with mock.patch('psutil._pslinux.cext.users',
                        return_value=[('giampaolo', 'pts/2', 'foo',
                                       1436573184.0, True, 2)]) as m:
            self.assertEqual(psutil.users()[0].host, 'foo')
            assert m.called

    def test_procfs_path(self):
        tdir = self.get_testfn()
        os.mkdir(tdir)
        try:
            psutil.PROCFS_PATH = tdir
            self.assertRaises(IOError, psutil.virtual_memory)
            self.assertRaises(IOError, psutil.cpu_times)
            self.assertRaises(IOError, psutil.cpu_times, percpu=True)
            self.assertRaises(IOError, psutil.boot_time)
            # self.assertRaises(IOError, psutil.pids)
            self.assertRaises(IOError, psutil.net_connections)
            self.assertRaises(IOError, psutil.net_io_counters)
            self.assertRaises(IOError, psutil.net_if_stats)
            # self.assertRaises(IOError, psutil.disk_io_counters)
            self.assertRaises(IOError, psutil.disk_partitions)
            self.assertRaises(psutil.NoSuchProcess, psutil.Process)
        finally:
            psutil.PROCFS_PATH = "/proc"

    @retry_on_failure()
    def test_issue_687(self):
        # In case of thread ID:
        # - pid_exists() is supposed to return False
        # - Process(tid) is supposed to work
        # - pids() should not return the TID
        # See: https://github.com/giampaolo/psutil/issues/687
        with ThreadTask():
            p = psutil.Process()
            threads = p.threads()
            self.assertEqual(len(threads), 2)
            tid = sorted(threads, key=lambda x: x.id)[1].id
            self.assertNotEqual(p.pid, tid)
            pt = psutil.Process(tid)
            pt.as_dict()
            self.assertNotIn(tid, psutil.pids())

    def test_pid_exists_no_proc_status(self):
        # Internally pid_exists relies on /proc/{pid}/status.
        # Emulate a case where this file is empty in which case
        # psutil is supposed to fall back on using pids().
        with mock_open_content("/proc/%s/status", "") as m:
            assert psutil.pid_exists(os.getpid())
            assert m.called


# =====================================================================
# --- sensors
# =====================================================================


@unittest.skipIf(not LINUX, "LINUX only")
@unittest.skipIf(not HAS_BATTERY, "no battery")
class TestSensorsBattery(PsutilTestCase):

    @unittest.skipIf(not which("acpi"), "acpi utility not available")
    def test_percent(self):
        out = sh("acpi -b")
        acpi_value = int(out.split(",")[1].strip().replace('%', ''))
        psutil_value = psutil.sensors_battery().percent
        self.assertAlmostEqual(acpi_value, psutil_value, delta=1)

    def test_emulate_power_plugged(self):
        # Pretend the AC power cable is connected.
        def open_mock(name, *args, **kwargs):
            if name.endswith("AC0/online") or name.endswith("AC/online"):
                return io.BytesIO(b"1")
            else:
                return orig_open(name, *args, **kwargs)

        orig_open = open
        patch_point = 'builtins.open' if PY3 else '__builtin__.open'
        with mock.patch(patch_point, side_effect=open_mock) as m:
            self.assertEqual(psutil.sensors_battery().power_plugged, True)
            self.assertEqual(
                psutil.sensors_battery().secsleft, psutil.POWER_TIME_UNLIMITED)
            assert m.called

    def test_emulate_power_plugged_2(self):
        # Same as above but pretend /AC0/online does not exist in which
        # case code relies on /status file.
        def open_mock(name, *args, **kwargs):
            if name.endswith("AC0/online") or name.endswith("AC/online"):
                raise IOError(errno.ENOENT, "")
            elif name.endswith("/status"):
                return io.StringIO(u("charging"))
            else:
                return orig_open(name, *args, **kwargs)

        orig_open = open
        patch_point = 'builtins.open' if PY3 else '__builtin__.open'
        with mock.patch(patch_point, side_effect=open_mock) as m:
            self.assertEqual(psutil.sensors_battery().power_plugged, True)
            assert m.called

    def test_emulate_power_not_plugged(self):
        # Pretend the AC power cable is not connected.
        def open_mock(name, *args, **kwargs):
            if name.endswith("AC0/online") or name.endswith("AC/online"):
                return io.BytesIO(b"0")
            else:
                return orig_open(name, *args, **kwargs)

        orig_open = open
        patch_point = 'builtins.open' if PY3 else '__builtin__.open'
        with mock.patch(patch_point, side_effect=open_mock) as m:
            self.assertEqual(psutil.sensors_battery().power_plugged, False)
            assert m.called

    def test_emulate_power_not_plugged_2(self):
        # Same as above but pretend /AC0/online does not exist in which
        # case code relies on /status file.
        def open_mock(name, *args, **kwargs):
            if name.endswith("AC0/online") or name.endswith("AC/online"):
                raise IOError(errno.ENOENT, "")
            elif name.endswith("/status"):
                return io.StringIO(u("discharging"))
            else:
                return orig_open(name, *args, **kwargs)

        orig_open = open
        patch_point = 'builtins.open' if PY3 else '__builtin__.open'
        with mock.patch(patch_point, side_effect=open_mock) as m:
            self.assertEqual(psutil.sensors_battery().power_plugged, False)
            assert m.called

    def test_emulate_power_undetermined(self):
        # Pretend we can't know whether the AC power cable not
        # connected (assert fallback to False).
        def open_mock(name, *args, **kwargs):
            if name.startswith("/sys/class/power_supply/AC0/online") or \
                    name.startswith("/sys/class/power_supply/AC/online"):
                raise IOError(errno.ENOENT, "")
            elif name.startswith("/sys/class/power_supply/BAT0/status"):
                return io.BytesIO(b"???")
            else:
                return orig_open(name, *args, **kwargs)

        orig_open = open
        patch_point = 'builtins.open' if PY3 else '__builtin__.open'
        with mock.patch(patch_point, side_effect=open_mock) as m:
            self.assertIsNone(psutil.sensors_battery().power_plugged)
            assert m.called

    def test_emulate_energy_full_0(self):
        # Emulate a case where energy_full files returns 0.
        with mock_open_content(
                "/sys/class/power_supply/BAT0/energy_full", b"0") as m:
            self.assertEqual(psutil.sensors_battery().percent, 0)
            assert m.called

    def test_emulate_energy_full_not_avail(self):
        # Emulate a case where energy_full file does not exist.
        # Expected fallback on /capacity.
        with mock_open_exception(
                "/sys/class/power_supply/BAT0/energy_full",
                IOError(errno.ENOENT, "")):
            with mock_open_exception(
                    "/sys/class/power_supply/BAT0/charge_full",
                    IOError(errno.ENOENT, "")):
                with mock_open_content(
                        "/sys/class/power_supply/BAT0/capacity", b"88"):
                    self.assertEqual(psutil.sensors_battery().percent, 88)

    def test_emulate_no_power(self):
        # Emulate a case where /AC0/online file nor /BAT0/status exist.
        with mock_open_exception(
                "/sys/class/power_supply/AC/online",
                IOError(errno.ENOENT, "")):
            with mock_open_exception(
                    "/sys/class/power_supply/AC0/online",
                    IOError(errno.ENOENT, "")):
                with mock_open_exception(
                        "/sys/class/power_supply/BAT0/status",
                        IOError(errno.ENOENT, "")):
                    self.assertIsNone(psutil.sensors_battery().power_plugged)


@unittest.skipIf(not LINUX, "LINUX only")
class TestSensorsBatteryEmulated(PsutilTestCase):

    def test_it(self):
        def open_mock(name, *args, **kwargs):
            if name.endswith("/energy_now"):
                return io.StringIO(u("60000000"))
            elif name.endswith("/power_now"):
                return io.StringIO(u("0"))
            elif name.endswith("/energy_full"):
                return io.StringIO(u("60000001"))
            else:
                return orig_open(name, *args, **kwargs)

        orig_open = open
        patch_point = 'builtins.open' if PY3 else '__builtin__.open'
        with mock.patch('os.listdir', return_value=["BAT0"]) as mlistdir:
            with mock.patch(patch_point, side_effect=open_mock) as mopen:
                self.assertIsNotNone(psutil.sensors_battery())
        assert mlistdir.called
        assert mopen.called


@unittest.skipIf(not LINUX, "LINUX only")
class TestSensorsTemperatures(PsutilTestCase):

    def test_emulate_class_hwmon(self):
        def open_mock(name, *args, **kwargs):
            if name.endswith('/name'):
                return io.StringIO(u("name"))
            elif name.endswith('/temp1_label'):
                return io.StringIO(u("label"))
            elif name.endswith('/temp1_input'):
                return io.BytesIO(b"30000")
            elif name.endswith('/temp1_max'):
                return io.BytesIO(b"40000")
            elif name.endswith('/temp1_crit'):
                return io.BytesIO(b"50000")
            else:
                return orig_open(name, *args, **kwargs)

        orig_open = open
        patch_point = 'builtins.open' if PY3 else '__builtin__.open'
        with mock.patch(patch_point, side_effect=open_mock):
            # Test case with /sys/class/hwmon
            with mock.patch('glob.glob',
                            return_value=['/sys/class/hwmon/hwmon0/temp1']):
                temp = psutil.sensors_temperatures()['name'][0]
                self.assertEqual(temp.label, 'label')
                self.assertEqual(temp.current, 30.0)
                self.assertEqual(temp.high, 40.0)
                self.assertEqual(temp.critical, 50.0)

    def test_emulate_class_thermal(self):
        def open_mock(name, *args, **kwargs):
            if name.endswith('0_temp'):
                return io.BytesIO(b"50000")
            elif name.endswith('temp'):
                return io.BytesIO(b"30000")
            elif name.endswith('0_type'):
                return io.StringIO(u("critical"))
            elif name.endswith('type'):
                return io.StringIO(u("name"))
            else:
                return orig_open(name, *args, **kwargs)

        def glob_mock(path):
            if path == '/sys/class/hwmon/hwmon*/temp*_*':
                return []
            elif path == '/sys/class/hwmon/hwmon*/device/temp*_*':
                return []
            elif path == '/sys/class/thermal/thermal_zone*':
                return ['/sys/class/thermal/thermal_zone0']
            elif path == '/sys/class/thermal/thermal_zone0/trip_point*':
                return ['/sys/class/thermal/thermal_zone1/trip_point_0_type',
                        '/sys/class/thermal/thermal_zone1/trip_point_0_temp']
            return []

        orig_open = open
        patch_point = 'builtins.open' if PY3 else '__builtin__.open'
        with mock.patch(patch_point, side_effect=open_mock):
            with mock.patch('glob.glob', create=True, side_effect=glob_mock):
                temp = psutil.sensors_temperatures()['name'][0]
                self.assertEqual(temp.label, '')
                self.assertEqual(temp.current, 30.0)
                self.assertEqual(temp.high, 50.0)
                self.assertEqual(temp.critical, 50.0)


@unittest.skipIf(not LINUX, "LINUX only")
class TestSensorsFans(PsutilTestCase):

    def test_emulate_data(self):
        def open_mock(name, *args, **kwargs):
            if name.endswith('/name'):
                return io.StringIO(u("name"))
            elif name.endswith('/fan1_label'):
                return io.StringIO(u("label"))
            elif name.endswith('/fan1_input'):
                return io.StringIO(u("2000"))
            else:
                return orig_open(name, *args, **kwargs)

        orig_open = open
        patch_point = 'builtins.open' if PY3 else '__builtin__.open'
        with mock.patch(patch_point, side_effect=open_mock):
            with mock.patch('glob.glob',
                            return_value=['/sys/class/hwmon/hwmon2/fan1']):
                fan = psutil.sensors_fans()['name'][0]
                self.assertEqual(fan.label, 'label')
                self.assertEqual(fan.current, 2000)


# =====================================================================
# --- test process
# =====================================================================


@unittest.skipIf(not LINUX, "LINUX only")
class TestProcess(PsutilTestCase):

    @retry_on_failure()
    def test_parse_smaps_vs_memory_maps(self):
        sproc = self.spawn_testproc()
        uss, pss, swap = psutil._pslinux.Process(sproc.pid)._parse_smaps()
        maps = psutil.Process(sproc.pid).memory_maps(grouped=False)
        self.assertAlmostEqual(
            uss, sum([x.private_dirty + x.private_clean for x in maps]),
            delta=4096)
        self.assertAlmostEqual(
            pss, sum([x.pss for x in maps]), delta=4096)
        self.assertAlmostEqual(
            swap, sum([x.swap for x in maps]), delta=4096)

    def test_parse_smaps_mocked(self):
        # See: https://github.com/giampaolo/psutil/issues/1222
        with mock_open_content(
            "/proc/%s/smaps" % os.getpid(),
            textwrap.dedent("""\
                fffff0 r-xp 00000000 00:00 0                  [vsyscall]
                Size:                  1 kB
                Rss:                   2 kB
                Pss:                   3 kB
                Shared_Clean:          4 kB
                Shared_Dirty:          5 kB
                Private_Clean:         6 kB
                Private_Dirty:         7 kB
                Referenced:            8 kB
                Anonymous:             9 kB
                LazyFree:              10 kB
                AnonHugePages:         11 kB
                ShmemPmdMapped:        12 kB
                Shared_Hugetlb:        13 kB
                Private_Hugetlb:       14 kB
                Swap:                  15 kB
                SwapPss:               16 kB
                KernelPageSize:        17 kB
                MMUPageSize:           18 kB
                Locked:                19 kB
                VmFlags: rd ex
                """).encode()) as m:
            p = psutil._pslinux.Process(os.getpid())
            uss, pss, swap = p._parse_smaps()
            assert m.called
            self.assertEqual(uss, (6 + 7 + 14) * 1024)
            self.assertEqual(pss, 3 * 1024)
            self.assertEqual(swap, 15 * 1024)

    # On PYPY file descriptors are not closed fast enough.
    @unittest.skipIf(PYPY, "unreliable on PYPY")
    def test_open_files_mode(self):
        def get_test_file(fname):
            p = psutil.Process()
            giveup_at = time.time() + GLOBAL_TIMEOUT
            while True:
                for file in p.open_files():
                    if file.path == os.path.abspath(fname):
                        return file
                    elif time.time() > giveup_at:
                        break
            raise RuntimeError("timeout looking for test file")

        #
        testfn = self.get_testfn()
        with open(testfn, "w"):
            self.assertEqual(get_test_file(testfn).mode, "w")
        with open(testfn, "r"):
            self.assertEqual(get_test_file(testfn).mode, "r")
        with open(testfn, "a"):
            self.assertEqual(get_test_file(testfn).mode, "a")
        #
        with open(testfn, "r+"):
            self.assertEqual(get_test_file(testfn).mode, "r+")
        with open(testfn, "w+"):
            self.assertEqual(get_test_file(testfn).mode, "r+")
        with open(testfn, "a+"):
            self.assertEqual(get_test_file(testfn).mode, "a+")
        # note: "x" bit is not supported
        if PY3:
            safe_rmpath(testfn)
            with open(testfn, "x"):
                self.assertEqual(get_test_file(testfn).mode, "w")
            safe_rmpath(testfn)
            with open(testfn, "x+"):
                self.assertEqual(get_test_file(testfn).mode, "r+")

    def test_open_files_file_gone(self):
        # simulates a file which gets deleted during open_files()
        # execution
        p = psutil.Process()
        files = p.open_files()
        with open(self.get_testfn(), 'w'):
            # give the kernel some time to see the new file
            call_until(p.open_files, "len(ret) != %i" % len(files))
            with mock.patch('psutil._pslinux.os.readlink',
                            side_effect=OSError(errno.ENOENT, "")) as m:
                files = p.open_files()
                assert not files
                assert m.called
            # also simulate the case where os.readlink() returns EINVAL
            # in which case psutil is supposed to 'continue'
            with mock.patch('psutil._pslinux.os.readlink',
                            side_effect=OSError(errno.EINVAL, "")) as m:
                self.assertEqual(p.open_files(), [])
                assert m.called

    def test_open_files_fd_gone(self):
        # Simulate a case where /proc/{pid}/fdinfo/{fd} disappears
        # while iterating through fds.
        # https://travis-ci.org/giampaolo/psutil/jobs/225694530
        p = psutil.Process()
        files = p.open_files()
        with open(self.get_testfn(), 'w'):
            # give the kernel some time to see the new file
            call_until(p.open_files, "len(ret) != %i" % len(files))
            patch_point = 'builtins.open' if PY3 else '__builtin__.open'
            with mock.patch(patch_point,
                            side_effect=IOError(errno.ENOENT, "")) as m:
                files = p.open_files()
                assert not files
                assert m.called

    def test_open_files_enametoolong(self):
        # Simulate a case where /proc/{pid}/fd/{fd} symlink
        # points to a file with full path longer than PATH_MAX, see:
        # https://github.com/giampaolo/psutil/issues/1940
        p = psutil.Process()
        files = p.open_files()
        with open(self.get_testfn(), 'w'):
            # give the kernel some time to see the new file
            call_until(p.open_files, "len(ret) != %i" % len(files))
            patch_point = 'psutil._pslinux.os.readlink'
            with mock.patch(patch_point,
                            side_effect=OSError(errno.ENAMETOOLONG, "")) as m:
                with mock.patch("psutil._pslinux.debug"):
                    files = p.open_files()
                    assert not files
                    assert m.called

    # --- mocked tests

    def test_terminal_mocked(self):
        with mock.patch('psutil._pslinux._psposix.get_terminal_map',
                        return_value={}) as m:
            self.assertIsNone(psutil._pslinux.Process(os.getpid()).terminal())
            assert m.called

    # TODO: re-enable this test.
    # def test_num_ctx_switches_mocked(self):
    #     with mock.patch('psutil._common.open', create=True) as m:
    #         self.assertRaises(
    #             NotImplementedError,
    #             psutil._pslinux.Process(os.getpid()).num_ctx_switches)
    #         assert m.called

    def test_cmdline_mocked(self):
        # see: https://github.com/giampaolo/psutil/issues/639
        p = psutil.Process()
        fake_file = io.StringIO(u('foo\x00bar\x00'))
        with mock.patch('psutil._common.open',
                        return_value=fake_file, create=True) as m:
            self.assertEqual(p.cmdline(), ['foo', 'bar'])
            assert m.called
        fake_file = io.StringIO(u('foo\x00bar\x00\x00'))
        with mock.patch('psutil._common.open',
                        return_value=fake_file, create=True) as m:
            self.assertEqual(p.cmdline(), ['foo', 'bar', ''])
            assert m.called

    def test_cmdline_spaces_mocked(self):
        # see: https://github.com/giampaolo/psutil/issues/1179
        p = psutil.Process()
        fake_file = io.StringIO(u('foo bar '))
        with mock.patch('psutil._common.open',
                        return_value=fake_file, create=True) as m:
            self.assertEqual(p.cmdline(), ['foo', 'bar'])
            assert m.called
        fake_file = io.StringIO(u('foo bar  '))
        with mock.patch('psutil._common.open',
                        return_value=fake_file, create=True) as m:
            self.assertEqual(p.cmdline(), ['foo', 'bar', ''])
            assert m.called

    def test_cmdline_mixed_separators(self):
        # https://github.com/giampaolo/psutil/issues/
        #    1179#issuecomment-552984549
        p = psutil.Process()
        fake_file = io.StringIO(u('foo\x20bar\x00'))
        with mock.patch('psutil._common.open',
                        return_value=fake_file, create=True) as m:
            self.assertEqual(p.cmdline(), ['foo', 'bar'])
            assert m.called

    def test_readlink_path_deleted_mocked(self):
        with mock.patch('psutil._pslinux.os.readlink',
                        return_value='/home/foo (deleted)'):
            self.assertEqual(psutil.Process().exe(), "/home/foo")
            self.assertEqual(psutil.Process().cwd(), "/home/foo")

    def test_threads_mocked(self):
        # Test the case where os.listdir() returns a file (thread)
        # which no longer exists by the time we open() it (race
        # condition). threads() is supposed to ignore that instead
        # of raising NSP.
        def open_mock(name, *args, **kwargs):
            if name.startswith('/proc/%s/task' % os.getpid()):
                raise IOError(errno.ENOENT, "")
            else:
                return orig_open(name, *args, **kwargs)

        orig_open = open
        patch_point = 'builtins.open' if PY3 else '__builtin__.open'
        with mock.patch(patch_point, side_effect=open_mock) as m:
            ret = psutil.Process().threads()
            assert m.called
            self.assertEqual(ret, [])

        # ...but if it bumps into something != ENOENT we want an
        # exception.
        def open_mock(name, *args, **kwargs):
            if name.startswith('/proc/%s/task' % os.getpid()):
                raise IOError(errno.EPERM, "")
            else:
                return orig_open(name, *args, **kwargs)

        with mock.patch(patch_point, side_effect=open_mock):
            self.assertRaises(psutil.AccessDenied, psutil.Process().threads)

    def test_exe_mocked(self):
        with mock.patch('psutil._pslinux.readlink',
                        side_effect=OSError(errno.ENOENT, "")) as m1:
            with mock.patch('psutil.Process.cmdline',
                            side_effect=psutil.AccessDenied(0, "")) as m2:
                # No such file error; might be raised also if /proc/pid/exe
                # path actually exists for system processes with low pids
                # (about 0-20). In this case psutil is supposed to return
                # an empty string.
                ret = psutil.Process().exe()
                assert m1.called
                assert m2.called
                self.assertEqual(ret, "")

                # ...but if /proc/pid no longer exist we're supposed to treat
                # it as an alias for zombie process
                with mock.patch('psutil._pslinux.os.path.lexists',
                                return_value=False):
                    self.assertRaises(
                        psutil.ZombieProcess, psutil.Process().exe)

    def test_issue_1014(self):
        # Emulates a case where smaps file does not exist. In this case
        # wrap_exception decorator should not raise NoSuchProcess.
        with mock_open_exception(
                '/proc/%s/smaps' % os.getpid(),
                IOError(errno.ENOENT, "")) as m:
            p = psutil.Process()
            with self.assertRaises(FileNotFoundError):
                p.memory_maps()
            assert m.called

    @unittest.skipIf(not HAS_RLIMIT, "not supported")
    def test_rlimit_zombie(self):
        # Emulate a case where rlimit() raises ENOSYS, which may
        # happen in case of zombie process:
        # https://travis-ci.org/giampaolo/psutil/jobs/51368273
        with mock.patch("psutil._pslinux.prlimit",
                        side_effect=OSError(errno.ENOSYS, "")) as m:
            p = psutil.Process()
            p.name()
            with self.assertRaises(psutil.ZombieProcess) as exc:
                p.rlimit(psutil.RLIMIT_NOFILE)
            assert m.called
        self.assertEqual(exc.exception.pid, p.pid)
        self.assertEqual(exc.exception.name, p.name())

    def test_cwd_zombie(self):
        with mock.patch("psutil._pslinux.os.readlink",
                        side_effect=OSError(errno.ENOENT, "")) as m:
            p = psutil.Process()
            p.name()
            with self.assertRaises(psutil.ZombieProcess) as exc:
                p.cwd()
            assert m.called
        self.assertEqual(exc.exception.pid, p.pid)
        self.assertEqual(exc.exception.name, p.name())

    def test_stat_file_parsing(self):
        args = [
            "0",      # pid
            "(cat)",  # name
            "Z",      # status
            "1",      # ppid
            "0",      # pgrp
            "0",      # session
            "0",      # tty
            "0",      # tpgid
            "0",      # flags
            "0",      # minflt
            "0",      # cminflt
            "0",      # majflt
            "0",      # cmajflt
            "2",      # utime
            "3",      # stime
            "4",      # cutime
            "5",      # cstime
            "0",      # priority
            "0",      # nice
            "0",      # num_threads
            "0",      # itrealvalue
            "6",      # starttime
            "0",      # vsize
            "0",      # rss
            "0",      # rsslim
            "0",      # startcode
            "0",      # endcode
            "0",      # startstack
            "0",      # kstkesp
            "0",      # kstkeip
            "0",      # signal
            "0",      # blocked
            "0",      # sigignore
            "0",      # sigcatch
            "0",      # wchan
            "0",      # nswap
            "0",      # cnswap
            "0",      # exit_signal
            "6",      # processor
            "0",      # rt priority
            "0",      # policy
            "7",      # delayacct_blkio_ticks
        ]
        content = " ".join(args).encode()
        with mock_open_content('/proc/%s/stat' % os.getpid(), content):
            p = psutil.Process()
            self.assertEqual(p.name(), 'cat')
            self.assertEqual(p.status(), psutil.STATUS_ZOMBIE)
            self.assertEqual(p.ppid(), 1)
            self.assertEqual(
                p.create_time(), 6 / CLOCK_TICKS + psutil.boot_time())
            cpu = p.cpu_times()
            self.assertEqual(cpu.user, 2 / CLOCK_TICKS)
            self.assertEqual(cpu.system, 3 / CLOCK_TICKS)
            self.assertEqual(cpu.children_user, 4 / CLOCK_TICKS)
            self.assertEqual(cpu.children_system, 5 / CLOCK_TICKS)
            self.assertEqual(cpu.iowait, 7 / CLOCK_TICKS)
            self.assertEqual(p.cpu_num(), 6)

    def test_status_file_parsing(self):
        with mock_open_content(
            '/proc/%s/status' % os.getpid(),
            textwrap.dedent("""\
                Uid:\t1000\t1001\t1002\t1003
                Gid:\t1004\t1005\t1006\t1007
                Threads:\t66
                Cpus_allowed:\tf
                Cpus_allowed_list:\t0-7
                voluntary_ctxt_switches:\t12
                nonvoluntary_ctxt_switches:\t13""").encode()):
            p = psutil.Process()
            self.assertEqual(p.num_ctx_switches().voluntary, 12)
            self.assertEqual(p.num_ctx_switches().involuntary, 13)
            self.assertEqual(p.num_threads(), 66)
            uids = p.uids()
            self.assertEqual(uids.real, 1000)
            self.assertEqual(uids.effective, 1001)
            self.assertEqual(uids.saved, 1002)
            gids = p.gids()
            self.assertEqual(gids.real, 1004)
            self.assertEqual(gids.effective, 1005)
            self.assertEqual(gids.saved, 1006)
            self.assertEqual(p._proc._get_eligible_cpus(), list(range(0, 8)))

    def test_connections_enametoolong(self):
        # Simulate a case where /proc/{pid}/fd/{fd} symlink points to
        # a file with full path longer than PATH_MAX, see:
        # https://github.com/giampaolo/psutil/issues/1940
        with mock.patch('psutil._pslinux.os.readlink',
                        side_effect=OSError(errno.ENAMETOOLONG, "")) as m:
            p = psutil.Process()
            with mock.patch("psutil._pslinux.debug"):
                assert not p.connections()
                assert m.called


@unittest.skipIf(not LINUX, "LINUX only")
class TestProcessAgainstStatus(PsutilTestCase):
    """/proc/pid/stat and /proc/pid/status have many values in common.
    Whenever possible, psutil uses /proc/pid/stat (it's faster).
    For all those cases we check that the value found in
    /proc/pid/stat (by psutil) matches the one found in
    /proc/pid/status.
    """

    @classmethod
    def setUpClass(cls):
        cls.proc = psutil.Process()

    def read_status_file(self, linestart):
        with psutil._psplatform.open_text(
                '/proc/%s/status' % self.proc.pid) as f:
            for line in f:
                line = line.strip()
                if line.startswith(linestart):
                    value = line.partition('\t')[2]
                    try:
                        return int(value)
                    except ValueError:
                        return value
            raise ValueError("can't find %r" % linestart)

    def test_name(self):
        value = self.read_status_file("Name:")
        self.assertEqual(self.proc.name(), value)

    def test_status(self):
        value = self.read_status_file("State:")
        value = value[value.find('(') + 1:value.rfind(')')]
        value = value.replace(' ', '-')
        self.assertEqual(self.proc.status(), value)

    def test_ppid(self):
        value = self.read_status_file("PPid:")
        self.assertEqual(self.proc.ppid(), value)

    def test_num_threads(self):
        value = self.read_status_file("Threads:")
        self.assertEqual(self.proc.num_threads(), value)

    def test_uids(self):
        value = self.read_status_file("Uid:")
        value = tuple(map(int, value.split()[1:4]))
        self.assertEqual(self.proc.uids(), value)

    def test_gids(self):
        value = self.read_status_file("Gid:")
        value = tuple(map(int, value.split()[1:4]))
        self.assertEqual(self.proc.gids(), value)

    @retry_on_failure()
    def test_num_ctx_switches(self):
        value = self.read_status_file("voluntary_ctxt_switches:")
        self.assertEqual(self.proc.num_ctx_switches().voluntary, value)
        value = self.read_status_file("nonvoluntary_ctxt_switches:")
        self.assertEqual(self.proc.num_ctx_switches().involuntary, value)

    def test_cpu_affinity(self):
        value = self.read_status_file("Cpus_allowed_list:")
        if '-' in str(value):
            min_, max_ = map(int, value.split('-'))
            self.assertEqual(
                self.proc.cpu_affinity(), list(range(min_, max_ + 1)))

    def test_cpu_affinity_eligible_cpus(self):
        value = self.read_status_file("Cpus_allowed_list:")
        with mock.patch("psutil._pslinux.per_cpu_times") as m:
            self.proc._proc._get_eligible_cpus()
        if '-' in str(value):
            assert not m.called
        else:
            assert m.called


# =====================================================================
# --- test utils
# =====================================================================


@unittest.skipIf(not LINUX, "LINUX only")
class TestUtils(PsutilTestCase):

    def test_readlink(self):
        with mock.patch("os.readlink", return_value="foo (deleted)") as m:
            self.assertEqual(psutil._psplatform.readlink("bar"), "foo")
            assert m.called


if __name__ == '__main__':
    from psutil.tests.runner import run_from_name
    run_from_name(__file__)<|MERGE_RESOLUTION|>--- conflicted
+++ resolved
@@ -704,11 +704,7 @@
             assert m.called
 
             # Let's have open() return empty data and make sure None is
-<<<<<<< HEAD
-            # returned ('cause we mimick os.cpu_count()).
-=======
             # returned ('cause we mimic os.cpu_count()).
->>>>>>> 471b19d2
             with mock.patch('psutil._common.open', create=True) as m:
                 self.assertIsNone(psutil._pslinux.cpu_count_logical())
                 self.assertEqual(m.call_count, 2)
