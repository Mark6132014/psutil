--- conflicted
+++ resolved
@@ -349,74 +349,7 @@
             self.assertGreaterEqual(io2[i], 0)
 
     @unittest.skipIf(not HAS_IONICE, "not supported")
-<<<<<<< HEAD
-    @unittest.skipIf(WINDOWS and get_winver() < WIN_VISTA, 'not supported')
-    def test_ionice(self):
-        p = psutil.Process()
-        if LINUX:
-            from psutil import (IOPRIO_CLASS_NONE, IOPRIO_CLASS_RT,
-                                IOPRIO_CLASS_BE, IOPRIO_CLASS_IDLE)
-            self.assertEqual(IOPRIO_CLASS_NONE, 0)
-            self.assertEqual(IOPRIO_CLASS_RT, 1)
-            self.assertEqual(IOPRIO_CLASS_BE, 2)
-            self.assertEqual(IOPRIO_CLASS_IDLE, 3)
-            try:
-                p.ionice(2)
-                ioclass, value = p.ionice()
-                if enum is not None:
-                    self.assertIsInstance(ioclass, enum.IntEnum)
-                self.assertEqual(ioclass, 2)
-                self.assertEqual(value, 4)
-                #
-                p.ionice(3)
-                ioclass, value = p.ionice()
-                self.assertEqual(ioclass, 3)
-                self.assertEqual(value, 0)
-                #
-                p.ionice(2, 0)
-                ioclass, value = p.ionice()
-                self.assertEqual(ioclass, 2)
-                self.assertEqual(value, 0)
-                p.ionice(2, 7)
-                ioclass, value = p.ionice()
-                self.assertEqual(ioclass, 2)
-                self.assertEqual(value, 7)
-            finally:
-                p.ionice(IOPRIO_CLASS_NONE)
-        if MACOS:
-            names = ("IOPOL_IMPORTANT", "IOPOL_STANDARD", "IOPOL_UTILITY",
-                     "IOPOL_THROTTLE", "IOPOL_PASSIVE")
-            original = p.ionice()
-            try:
-                for name in names:
-                    if name == "IOPOL_IMPORTANT":
-                        # XXX has no effect (?!?)
-                        continue
-                    value = getattr(psutil, name)
-                    p.ionice(value)
-                    self.assertEqual(p.ionice(), value)
-            finally:
-                p.ionice(original)
-        else:
-            original = p.ionice()
-            self.assertIsInstance(original, int)
-            try:
-                value = 0  # very low
-                if original == value:
-                    value = 1  # low
-                p.ionice(value)
-                self.assertEqual(p.ionice(), value)
-            finally:
-                p.ionice(original)
-
-    @unittest.skipIf(not HAS_IONICE, "not supported")
-    @unittest.skipIf(WINDOWS and get_winver() < WIN_VISTA, 'not supported')
-    def test_ionice_errs(self):
-        sproc = get_test_subprocess()
-        p = psutil.Process(sproc.pid)
-        if LINUX:
-=======
-    @unittest.skipIf(not LINUX, "linux only")
+    @unittest.skipIf(not LINUX, "Linux only")
     def test_ionice_linux(self):
         p = psutil.Process()
         self.assertEqual(p.ionice()[0], psutil.IOPRIO_CLASS_NONE)
@@ -448,7 +381,6 @@
                 with self.assertRaises(ValueError):
                     p.ionice(psutil.IOPRIO_CLASS_IDLE, value=8)
             # errs
->>>>>>> e471e7cb
             self.assertRaises(ValueError, p.ionice, 2, 10)
             self.assertRaises(ValueError, p.ionice, 2, -1)
             self.assertRaises(ValueError, p.ionice, 4)
@@ -462,18 +394,11 @@
             self.assertRaisesRegex(
                 ValueError, "'ioclass' argument must be specified",
                 p.ionice, value=1)
-<<<<<<< HEAD
-        else:
-            if not MACOS:
-                # ionice() can only be set for the current process
-                self.assertRaises(TypeError, p.ionice, 2, 1)
-                self.assertRaises(ValueError, p.ionice, 3)
-=======
         finally:
             p.ionice(psutil.IOPRIO_CLASS_BE)
 
     @unittest.skipIf(not HAS_IONICE, "not supported")
-    @unittest.skipIf(not WINDOWS, 'not supported on this win version')
+    @unittest.skipIf(not WINDOWS, 'Windows only')
     def test_ionice_win(self):
         p = psutil.Process()
         self.assertEqual(p.ionice(), psutil.IOPRIO_NORMAL)
@@ -499,7 +424,25 @@
         finally:
             p.ionice(psutil.IOPRIO_NORMAL)
             self.assertEqual(p.ionice(), psutil.IOPRIO_NORMAL)
->>>>>>> e471e7cb
+
+    @unittest.skipIf(not HAS_IONICE, "not supported")
+    @unittest.skipIf(not MACOS, 'macOS only')
+    def test_ionice_macos(self):
+        names = ("IOPOL_IMPORTANT", "IOPOL_STANDARD", "IOPOL_UTILITY",
+                 "IOPOL_THROTTLE", "IOPOL_PASSIVE")
+        p = psutil.Process()
+        original = p.ionice()
+        try:
+            for n in names:
+                with self.subTest(name=n):
+                    if n == "IOPOL_IMPORTANT":
+                        # XXX has no effect (?!?)
+                        continue
+                    value = getattr(psutil, n)
+                    p.ionice(value)
+                    self.assertEqual(p.ionice(), value)
+        finally:
+            p.ionice(original)
 
     @unittest.skipIf(not HAS_RLIMIT, "not supported")
     def test_rlimit_get(self):
